using UnityEngine;
using NUnit.Framework;
using System.Reflection;

namespace MLAgents.Tests
{
    public class TestAcademy : Academy
    {
        public int initializeAcademyCalls;
        public int academyResetCalls;
        public int AcademyStepCalls;

        public override void InitializeAcademy()
        {
            initializeAcademyCalls += 1;
        }

        public override void AcademyReset()
        {
            academyResetCalls += 1;
        }

        public override void AcademyStep()
        {
            AcademyStepCalls += 1;
        }
    }
    public class TestAgent : Agent
    {
        public int initializeAgentCalls;
        public int collectObservationsCalls;
        public int agentActionCalls;
        public int agentResetCalls;
        public int agentOnDoneCalls;
        public override void InitializeAgent()
        {
            initializeAgentCalls += 1;
        }

        public override void CollectObservations()
        {
            collectObservationsCalls += 1;
        }

        public override void AgentAction(float[] vectorAction, string textAction)
        {
            agentActionCalls += 1;
            AddReward(0.1f);
        }

        public override void AgentReset()
        {
            agentResetCalls += 1;
        }

        public override void AgentOnDone()
        {
            agentOnDoneCalls += 1;
        }
    }

    // This is an empty class for testing the behavior of agents and academy
    // It is left empty because we are not testing any brain behavior
    public class TestBrain : Brain
    {
        public int numberOfCallsToInitialize;
        public int numberOfCallsToDecideAction;
        public static TestBrain Instantiate()
        {
            return CreateInstance<TestBrain>();
        }

        protected override void Initialize()
        {
            numberOfCallsToInitialize++;
        }

        protected override void DecideAction()
        {
            numberOfCallsToDecideAction++;
            m_AgentInfos.Clear();
        }
    }


    public class EditModeTestGeneration
    {
        [Test]
        public void TestAcademy()
        {
            // Use the Assert class to test conditions.
            var acaGo = new GameObject("TestAcademy");
            acaGo.AddComponent<TestAcademy>();
            var aca = acaGo.GetComponent<TestAcademy>();
            Assert.AreNotEqual(null, aca);
            Assert.AreEqual(0, aca.initializeAcademyCalls);
            Assert.AreEqual(0, aca.GetEpisodeCount());
            Assert.AreEqual(0, aca.GetStepCount());
        }

        [Test]
        public void TestAgent()
        {
            var agentGo = new GameObject("TestAgent");
            agentGo.AddComponent<TestAgent>();
            var agent = agentGo.GetComponent<TestAgent>();
            Assert.AreNotEqual(null, agent);
            Assert.AreEqual(0, agent.initializeAgentCalls);
        }
    }

    public class EditModeTestInitialization
    {
/*
        private Brain GenerateTestBrain()
        {
            return ScriptableObject.CreateInstance<TestBrain>();
        }
<<<<<<< HEAD
=======
*/
>>>>>>> 46f170b4

        [Test]
        public void TestAcademy()
        {
            var acaGo = new GameObject("TestAcademy");
            acaGo.AddComponent<TestAcademy>();
            var aca = acaGo.GetComponent<TestAcademy>();
            Assert.AreEqual(0, aca.initializeAcademyCalls);
            Assert.AreEqual(0, aca.GetStepCount());
            Assert.AreEqual(0, aca.GetEpisodeCount());
            Assert.AreEqual(false, aca.IsDone());
            //This will call the method even though it is private
            var academyInitializeMethod = typeof(Academy).GetMethod("InitializeEnvironment",
                BindingFlags.Instance | BindingFlags.NonPublic);
            academyInitializeMethod?.Invoke(aca, new object[] {});
            Assert.AreEqual(1, aca.initializeAcademyCalls);
            Assert.AreEqual(0, aca.GetEpisodeCount());
            Assert.AreEqual(0, aca.GetStepCount());
            Assert.AreEqual(false, aca.IsDone());
            Assert.AreEqual(0, aca.academyResetCalls);
            Assert.AreEqual(0, aca.AcademyStepCalls);
        }

        [Test]
        public void TestAgent()
        {
            var agentGo1 = new GameObject("TestAgent");
            agentGo1.AddComponent<TestAgent>();
            var agent1 = agentGo1.GetComponent<TestAgent>();
            var agentGo2 = new GameObject("TestAgent");
            agentGo2.AddComponent<TestAgent>();
            var agent2 = agentGo2.GetComponent<TestAgent>();
            var acaGo = new GameObject("TestAcademy");
            acaGo.AddComponent<TestAcademy>();
            var aca = acaGo.GetComponent<TestAcademy>();
            var brain = TestBrain.Instantiate();
            brain.brainParameters = new BrainParameters();
            brain.brainParameters.vectorObservationSize = 0;
            agent1.GiveBrain(brain);
            agent2.GiveBrain(brain);

            Assert.AreEqual(false, agent1.IsDone());
            Assert.AreEqual(false, agent2.IsDone());
            Assert.AreEqual(0, agent1.agentResetCalls);
            Assert.AreEqual(0, agent2.agentResetCalls);
            Assert.AreEqual(0, agent1.initializeAgentCalls);
            Assert.AreEqual(0, agent2.initializeAgentCalls);
            Assert.AreEqual(0, agent1.agentActionCalls);
            Assert.AreEqual(0, agent2.agentActionCalls);

            var agentEnableMethod = typeof(Agent).GetMethod("OnEnableHelper",
                BindingFlags.Instance | BindingFlags.NonPublic);
            var academyInitializeMethod = typeof(Academy).GetMethod("InitializeEnvironment",
                BindingFlags.Instance | BindingFlags.NonPublic);


            agentEnableMethod?.Invoke(agent2, new object[] { aca });
            academyInitializeMethod?.Invoke(aca, new object[] {});
            agentEnableMethod?.Invoke(agent1, new object[] { aca });

            Assert.AreEqual(false, agent1.IsDone());
            Assert.AreEqual(false, agent2.IsDone());
            // agent1 was not enabled when the academy started
            // The agents have been initialized
            Assert.AreEqual(0, agent1.agentResetCalls);
            Assert.AreEqual(0, agent2.agentResetCalls);
            Assert.AreEqual(1, agent1.initializeAgentCalls);
            Assert.AreEqual(1, agent2.initializeAgentCalls);
            Assert.AreEqual(0, agent1.agentActionCalls);
            Assert.AreEqual(0, agent2.agentActionCalls);
        }
    }

    public class EditModeTestStep
    {
        [Test]
        public void TestAcademy()
        {
            var acaGo = new GameObject("TestAcademy");
            acaGo.AddComponent<TestAcademy>();
            var aca = acaGo.GetComponent<TestAcademy>();
            var academyInitializeMethod = typeof(Academy).GetMethod("InitializeEnvironment",
                BindingFlags.Instance | BindingFlags.NonPublic);
            academyInitializeMethod?.Invoke(aca, new object[] {});

            var academyStepMethod = typeof(Academy).GetMethod("EnvironmentStep",
                BindingFlags.Instance | BindingFlags.NonPublic);

            var numberReset = 0;
            for (var i = 0; i < 10; i++)
            {
                Assert.AreEqual(1, aca.initializeAcademyCalls);
                Assert.AreEqual(numberReset, aca.GetEpisodeCount());
                Assert.AreEqual(i, aca.GetStepCount());
                Assert.AreEqual(false, aca.IsDone());
                Assert.AreEqual(numberReset, aca.academyResetCalls);
                Assert.AreEqual(i, aca.AcademyStepCalls);

                // The reset happens at the beginning of the first step
                if (i == 0)
                {
                    numberReset += 1;
                }
                academyStepMethod?.Invoke(aca, new object[] {});
            }
        }

        [Test]
        public void TestAgent()
        {
            var agentGo1 = new GameObject("TestAgent");
            agentGo1.AddComponent<TestAgent>();
            var agent1 = agentGo1.GetComponent<TestAgent>();
            var agentGo2 = new GameObject("TestAgent");
            agentGo2.AddComponent<TestAgent>();
            var agent2 = agentGo2.GetComponent<TestAgent>();
            var acaGo = new GameObject("TestAcademy");
            acaGo.AddComponent<TestAcademy>();
            var aca = acaGo.GetComponent<TestAcademy>();
            var brain = TestBrain.Instantiate();


            var agentEnableMethod = typeof(Agent).GetMethod(
                "OnEnableHelper", BindingFlags.Instance | BindingFlags.NonPublic);
            var academyInitializeMethod = typeof(Academy).GetMethod(
                "InitializeEnvironment", BindingFlags.Instance | BindingFlags.NonPublic);

            agent1.agentParameters = new AgentParameters();
            agent2.agentParameters = new AgentParameters();
            brain.brainParameters = new BrainParameters();
            // agent1 will take an action at every step and request a decision every 2 steps
            var requester = agentGO1.AddComponent<DecisionAutoRequester>();
            requester.OnEnable();
            requester.DecisionPeriod = 2;
            requester.RepeatAction = true;
            // agent2 will request decisions only when RequestDecision is called

            brain.brainParameters.vectorObservationSize = 0;
            brain.brainParameters.cameraResolutions = new Resolution[0];
            agent1.GiveBrain(brain);
            agent2.GiveBrain(brain);

            agentEnableMethod?.Invoke(agent1, new object[] { aca });
            academyInitializeMethod?.Invoke(aca, new object[] {});

            var academyStepMethod = typeof(Academy).GetMethod(
                "EnvironmentStep", BindingFlags.Instance | BindingFlags.NonPublic);

            var numberAgent1Reset = 0;
            var numberAgent2Initialization = 0;
            var requestDecision = 0;
            var requestAction = 0;
            for (var i = 0; i < 50; i++)
            {
                Assert.AreEqual(numberAgent1Reset, agent1.agentResetCalls);
                // Agent2 is never reset since initialized after academy
                Assert.AreEqual(0, agent2.agentResetCalls);
                Assert.AreEqual(1, agent1.initializeAgentCalls);
                Assert.AreEqual(numberAgent2Initialization, agent2.initializeAgentCalls);
                Assert.AreEqual(i, agent1.agentActionCalls);
                Assert.AreEqual(requestAction, agent2.agentActionCalls);
                Assert.AreEqual((i + 1) / 2, agent1.collectObservationsCalls);
                Assert.AreEqual(requestDecision, agent2.collectObservationsCalls);
                // Agent 1 resets at the first step
                if (i == 0)
                {
                    numberAgent1Reset += 1;
                }
                //Agent 2 is only initialized at step 2
                if (i == 2)
                {
                    agentEnableMethod?.Invoke(agent2, new object[] { aca });
                    numberAgent2Initialization += 1;
                }

                // We are testing request decision and request actions when called
                // at different intervals
                if ((i % 3 == 0) && (i > 2))
                {
                    //Every 3 steps after agent 2 is initialized, request decision
                    requestDecision += 1;
                    requestAction += 1;
                    agent2.RequestDecision();
                }
                else if ((i % 5 == 0) && (i > 2))
                {
                    // Every 5 steps after agent 2 is initialized, request action
                    requestAction += 1;
                    agent2.RequestAction();
                }
                academyStepMethod?.Invoke(aca, new object[] {});
            }
        }
    }

    public class EditModeTestReset
    {
        [Test]
        public void TestAcademy()
        {
            var acaGo = new GameObject("TestAcademy");
            acaGo.AddComponent<TestAcademy>();
            var aca = acaGo.GetComponent<TestAcademy>();
            var academyInitializeMethod = typeof(Academy).GetMethod(
                "InitializeEnvironment", BindingFlags.Instance | BindingFlags.NonPublic);
            academyInitializeMethod?.Invoke(aca, new object[] {});

            var academyStepMethod = typeof(Academy).GetMethod(
                "EnvironmentStep", BindingFlags.Instance | BindingFlags.NonPublic);

            var numberReset = 0;
            var stepsSinceReset = 0;
            for (var i = 0; i < 50; i++)
            {
                Assert.AreEqual(stepsSinceReset, aca.GetStepCount());
                Assert.AreEqual(1, aca.initializeAcademyCalls);
                Assert.AreEqual(numberReset, aca.GetEpisodeCount());

                Assert.AreEqual(false, aca.IsDone());
                Assert.AreEqual(numberReset, aca.academyResetCalls);
                Assert.AreEqual(i, aca.AcademyStepCalls);
                // Academy resets at the first step
                if (i == 0)
                {
                    numberReset += 1;
                }

                stepsSinceReset += 1;
                // Regularly set the academy to done to check behavior
                if (i % 5 == 3)
                {
                    aca.Done();
                    numberReset += 1;
                    stepsSinceReset = 1;
                    Assert.AreEqual(true, aca.IsDone());
                }
                academyStepMethod?.Invoke(aca, new object[] {});
            }
        }

        [Test]
        public void TestAgent()
        {
            var agentGo1 = new GameObject("TestAgent");
            agentGo1.AddComponent<TestAgent>();
            var agent1 = agentGo1.GetComponent<TestAgent>();
            var agentGo2 = new GameObject("TestAgent");
            agentGo2.AddComponent<TestAgent>();
            var agent2 = agentGo2.GetComponent<TestAgent>();
            var acaGo = new GameObject("TestAcademy");
            acaGo.AddComponent<TestAcademy>();
            var aca = acaGo.GetComponent<TestAcademy>();
            var brain = TestBrain.Instantiate();


            var agentEnableMethod = typeof(Agent).GetMethod(
                "OnEnableHelper", BindingFlags.Instance | BindingFlags.NonPublic);
            var academyInitializeMethod = typeof(Academy).GetMethod(
                "InitializeEnvironment", BindingFlags.Instance | BindingFlags.NonPublic);

            var academyStepMethod = typeof(Academy).GetMethod(
                "EnvironmentStep", BindingFlags.Instance | BindingFlags.NonPublic);

            agent1.agentParameters = new AgentParameters();
            agent2.agentParameters = new AgentParameters();
            brain.brainParameters = new BrainParameters();
            // agent1 will take an action at every step and request a decision every 2 steps
            var requester = agentGO1.AddComponent<DecisionAutoRequester>();
            requester.OnEnable();
            requester.DecisionPeriod = 2;
            requester.RepeatAction = true;
            // agent2 will request decisions only when RequestDecision is called

            brain.brainParameters.vectorObservationSize = 0;
            brain.brainParameters.cameraResolutions = new Resolution[0];
            agent1.GiveBrain(brain);
            agent2.GiveBrain(brain);

            agentEnableMethod?.Invoke(agent2, new object[] { aca });
            academyInitializeMethod?.Invoke(aca, new object[] {});

            var numberAgent1Reset = 0;
            var numberAgent2Reset = 0;
            var numberAcaReset = 0;
            var acaStepsSinceReset = 0;
            var agent2StepSinceReset = 0;
            for (var i = 0; i < 5000; i++)
            {
                Assert.AreEqual(acaStepsSinceReset, aca.GetStepCount());
                Assert.AreEqual(1, aca.initializeAcademyCalls);
                Assert.AreEqual(numberAcaReset, aca.GetEpisodeCount());

                Assert.AreEqual(false, aca.IsDone());
                Assert.AreEqual(numberAcaReset, aca.academyResetCalls);
                Assert.AreEqual(i, aca.AcademyStepCalls);

                Assert.AreEqual(agent2StepSinceReset, agent2.GetStepCount());
                Assert.AreEqual(numberAgent2Reset, agent2.agentResetCalls);

                // Agent 2  and academy reset at the first step
                if (i == 0)
                {
                    numberAcaReset += 1;
                    numberAgent2Reset += 1;
                }
                //Agent 1 is only initialized at step 2
                if (i == 2)
                {
                    agentEnableMethod?.Invoke(agent1, new object[] { aca });
                }
                // Reset Academy every 100 steps
                if (i % 100 == 3)
                {
                    aca.Done();
                    numberAcaReset += 1;
                    acaStepsSinceReset = 0;
                }
                // Set agent 1 to done every 11 steps to test behavior
                if (i % 11 == 5)
                {
                    agent1.Done();
                }
                // Resetting agent 2 regularly
                if (i % 13 == 3)
                {
                    if (!(agent2.IsDone() || aca.IsDone()))
                    {
                        // If the agent was already reset before the request decision
                        // We should not reset again
                        agent2.Done();
                        numberAgent2Reset += 1;
                        agent2StepSinceReset = 0;
                    }
                }
                // Request a decision for agent 2 regularly
                if (i % 3 == 2)
                {
                    agent2.RequestDecision();
                }
                else if (i % 5 == 1)
                {
                    // Request an action without decision regularly
                    agent2.RequestAction();
                }
                if (agent1.IsDone() && (((acaStepsSinceReset) % requester.DecisionPeriod == 0)) || aca.IsDone())
                {
                    numberAgent1Reset += 1;
                }
                if (aca.IsDone())
                {
                    numberAgent2Reset += 1;
                    agent2StepSinceReset = 0;
                }

                acaStepsSinceReset += 1;
                agent2StepSinceReset += 1;
                //Agent 1 is only initialized at step 2
                if (i < 2)
                {}
                academyStepMethod?.Invoke(aca, new object[] {});
            }
        }
    }

    public class EditModeTestMaxStep
    {
        [Test]
        public void TestAcademy()
        {
            var acaGo = new GameObject("TestAcademy");
            acaGo.AddComponent<TestAcademy>();
            var aca = acaGo.GetComponent<TestAcademy>();
            var academyInitializeMethod = typeof(Academy).GetMethod(
                "InitializeEnvironment", BindingFlags.Instance | BindingFlags.NonPublic);
            academyInitializeMethod?.Invoke(aca, new object[] {});

            var academyStepMethod = typeof(Academy).GetMethod(
                "EnvironmentStep", BindingFlags.Instance | BindingFlags.NonPublic);

            var maxStep = typeof(Academy).GetField(
                "m_MaxSteps", BindingFlags.Instance | BindingFlags.NonPublic);
            maxStep?.SetValue(aca, 20);

            var numberReset = 0;
            var stepsSinceReset = 0;
            for (var i = 0; i < 50; i++)
            {
                Assert.AreEqual(stepsSinceReset, aca.GetStepCount());
                Assert.AreEqual(1, aca.initializeAcademyCalls);
                Assert.AreEqual(false, aca.IsDone());

                Assert.AreEqual(i, aca.AcademyStepCalls);
                Assert.AreEqual(numberReset, aca.GetEpisodeCount());
                Assert.AreEqual(numberReset, aca.academyResetCalls);
                stepsSinceReset += 1;
                // Make sure max step is reached every 20 steps
                if (i % 20 == 0)
                {
                    numberReset += 1;
                    stepsSinceReset = 1;
                }

                if (academyStepMethod != null) academyStepMethod.Invoke(aca, new object[] {});
            }
        }

        [Test]
        public void TestAgent()
        {
            var agentGo1 = new GameObject("TestAgent");
            agentGo1.AddComponent<TestAgent>();
            var agent1 = agentGo1.GetComponent<TestAgent>();
            var agentGo2 = new GameObject("TestAgent");
            agentGo2.AddComponent<TestAgent>();
            var agent2 = agentGo2.GetComponent<TestAgent>();
            var acaGo = new GameObject("TestAcademy");
            acaGo.AddComponent<TestAcademy>();
            var aca = acaGo.GetComponent<TestAcademy>();
            var brain = TestBrain.Instantiate();


            var agentEnableMethod = typeof(Agent).GetMethod(
                "OnEnableHelper", BindingFlags.Instance | BindingFlags.NonPublic);
            var academyInitializeMethod = typeof(Academy).GetMethod(
                "InitializeEnvironment", BindingFlags.Instance | BindingFlags.NonPublic);

            var academyStepMethod = typeof(Academy).GetMethod(
                "EnvironmentStep", BindingFlags.Instance | BindingFlags.NonPublic);

            var maxStep = typeof(Academy).GetField(
                "m_MaxSteps", BindingFlags.Instance | BindingFlags.NonPublic);
            maxStep?.SetValue(aca, 100);

            agent1.agentParameters = new AgentParameters();
            agent2.agentParameters = new AgentParameters();
            brain.brainParameters = new BrainParameters();
            // agent1 will take an action at every step and request a decision every 2 steps
            var requester = agentGO1.AddComponent<DecisionAutoRequester>();
            requester.OnEnable();
            requester.DecisionPeriod = 2;
            requester.RepeatAction = true;
            // agent2 will request decisions only when RequestDecision is called

            agent1.agentParameters.maxStep = 20;
            agent2.agentParameters.maxStep = 30;
            brain.brainParameters.vectorObservationSize = 0;
            brain.brainParameters.cameraResolutions = new Resolution[0];
            agent1.GiveBrain(brain);
            agent2.GiveBrain(brain);

            agentEnableMethod?.Invoke(agent2, new object[] { aca });
            academyInitializeMethod?.Invoke(aca, new object[] {});


            var numberAgent1Reset = 0;
            var numberAgent2Reset = 0;
            var numberAcaReset = 0;
            var acaStepsSinceReset = 0;
            var agent1StepSinceReset = 0;
            var agent2StepSinceReset = 0;

            for (var i = 0; i < 500; i++)
            {
                Assert.AreEqual(acaStepsSinceReset, aca.GetStepCount());
                Assert.AreEqual(1, aca.initializeAcademyCalls);

                Assert.AreEqual(i, aca.AcademyStepCalls);

                Assert.AreEqual(agent1StepSinceReset, agent1.GetStepCount());
                Assert.AreEqual(agent2StepSinceReset, agent2.GetStepCount());


                Assert.AreEqual(numberAcaReset, aca.GetEpisodeCount());
                Assert.AreEqual(numberAcaReset, aca.academyResetCalls);
                Assert.AreEqual(numberAgent1Reset, agent1.agentResetCalls);
                Assert.AreEqual(numberAgent2Reset, agent2.agentResetCalls);

                //At the first step, Academy and agent 2 reset
                if (i == 0)
                {
                    numberAcaReset += 1;
                    numberAgent2Reset += 1;
                }
                //Agent 1 is only initialized at step 2
                if (i == 2)
                {
                    agentEnableMethod?.Invoke(agent1, new object[] { aca });
                }

                // we request a decision at each step
                agent2.RequestDecision();

                if (i > 3)
                {
                    // Make sure the academy max steps at 100
                    if (i % 100 == 0)
                    {
                        acaStepsSinceReset = 0;
                        agent1StepSinceReset = 0;
                        agent2StepSinceReset = 0;
                        numberAcaReset += 1;
                        numberAgent1Reset += 1;
                        numberAgent2Reset += 1;
                    }
                    else
                    {
                        //Make sure the agents reset when their max steps is reached
                        if (agent1StepSinceReset % 21 == 0)
                        {
                            agent1StepSinceReset = 0;
                            numberAgent1Reset += 1;
                        }
                        if (agent2StepSinceReset % 31 == 0)
                        {
                            agent2StepSinceReset = 0;
                            numberAgent2Reset += 1;
                        }
                    }
                }

                acaStepsSinceReset += 1;
                agent1StepSinceReset += 1;
                agent2StepSinceReset += 1;

                //Agent 1 is only initialized at step 2
                if (i < 2)
                {
                    agent1StepSinceReset = 0;
                }

                academyStepMethod?.Invoke(aca, new object[] {});
            }
        }
    }

    public class EditModeTestMiscellaneous
    {
        [Test]
        public void TestResetOnDone()
        {
            var agentGo1 = new GameObject("TestAgent");
            agentGo1.AddComponent<TestAgent>();
            var agent1 = agentGo1.GetComponent<TestAgent>();
            var agentGo2 = new GameObject("TestAgent");
            agentGo2.AddComponent<TestAgent>();
            var agent2 = agentGo2.GetComponent<TestAgent>();
            var acaGo = new GameObject("TestAcademy");
            acaGo.AddComponent<TestAcademy>();
            var aca = acaGo.GetComponent<TestAcademy>();
            var brain = TestBrain.Instantiate();


            var agentEnableMethod = typeof(Agent).GetMethod(
                "OnEnableHelper", BindingFlags.Instance | BindingFlags.NonPublic);
            var academyInitializeMethod = typeof(Academy).GetMethod(
                "InitializeEnvironment", BindingFlags.Instance | BindingFlags.NonPublic);

            var academyStepMethod = typeof(Academy).GetMethod(
                "EnvironmentStep", BindingFlags.Instance | BindingFlags.NonPublic);

            agent1.agentParameters = new AgentParameters();
            agent2.agentParameters = new AgentParameters();
            brain.brainParameters = new BrainParameters();
            // agent1 will take an action at every step and request a decision every 2 steps
            var requester = agentGO1.AddComponent<DecisionAutoRequester>();
            requester.OnEnable();
            requester.DecisionPeriod = 1;
            requester.RepeatAction = true;
            // agent2 will request decisions only when RequestDecision is called
            agent1.agentParameters.maxStep = 20;
            //Here we specify that the agent does not reset when done
            agent1.agentParameters.resetOnDone = false;
            agent2.agentParameters.resetOnDone = false;
            brain.brainParameters.vectorObservationSize = 0;
            brain.brainParameters.cameraResolutions = new Resolution[0];
            agent1.GiveBrain(brain);
            agent2.GiveBrain(brain);

            agentEnableMethod?.Invoke(agent2, new object[] { aca });
            academyInitializeMethod?.Invoke(aca, new object[] {});
            agentEnableMethod?.Invoke(agent1, new object[] { aca });

            var agent1ResetOnDone = 0;
            var agent2ResetOnDone = 0;
            var agent1StepSinceReset = 0;
            var agent2StepSinceReset = 0;

            for (var i = 0; i < 50; i++)
            {
                Assert.AreEqual(i, aca.AcademyStepCalls);

                Assert.AreEqual(agent1StepSinceReset, agent1.GetStepCount());
                Assert.AreEqual(agent2StepSinceReset, agent2.GetStepCount());
                Assert.AreEqual(agent1ResetOnDone, agent1.agentOnDoneCalls);
                Assert.AreEqual(agent2ResetOnDone, agent2.agentOnDoneCalls);

                // we request a decision at each step
                agent2.RequestDecision();
                if (agent1ResetOnDone == 0)
                    agent1StepSinceReset += 1;
                if (agent2ResetOnDone == 0)
                    agent2StepSinceReset += 1;

                if ((i > 2) && (i % 21 == 0))
                {
                    agent1ResetOnDone = 1;
                }

                if (i == 31)
                {
                    agent2ResetOnDone = 1;
                    agent2.Done();
                }


                academyStepMethod?.Invoke(aca, new object[] {});
            }
        }

        [Test]
        public void TestCumulativeReward()
        {
            var agentGo1 = new GameObject("TestAgent");
            agentGo1.AddComponent<TestAgent>();
            var agent1 = agentGo1.GetComponent<TestAgent>();
            var agentGo2 = new GameObject("TestAgent");
            agentGo2.AddComponent<TestAgent>();
            var agent2 = agentGo2.GetComponent<TestAgent>();
            var acaGo = new GameObject("TestAcademy");
            acaGo.AddComponent<TestAcademy>();
            var aca = acaGo.GetComponent<TestAcademy>();
            var brain = TestBrain.Instantiate();


            var agentEnableMethod = typeof(Agent).GetMethod(
                "OnEnableHelper", BindingFlags.Instance | BindingFlags.NonPublic);
            var academyInitializeMethod = typeof(Academy).GetMethod(
                "InitializeEnvironment", BindingFlags.Instance | BindingFlags.NonPublic);

            var academyStepMethod = typeof(Academy).GetMethod(
                "EnvironmentStep", BindingFlags.Instance | BindingFlags.NonPublic);

            agent1.agentParameters = new AgentParameters();
            agent2.agentParameters = new AgentParameters();
            brain.brainParameters = new BrainParameters();
            // agent1 will take an action at every step and request a decision every 2 steps
            var requester = agentGO1.AddComponent<DecisionAutoRequester>();
            requester.OnEnable();
            requester.DecisionPeriod = 3;
            requester.RepeatAction = true;
            agent1.agentParameters.maxStep = 20;
            brain.brainParameters.vectorObservationSize = 0;
            brain.brainParameters.cameraResolutions = new Resolution[0];
            agent1.GiveBrain(brain);
            agent2.GiveBrain(brain);

            agentEnableMethod?.Invoke(agent2, new object[] { aca });
            academyInitializeMethod?.Invoke(aca, new object[] {});
            agentEnableMethod?.Invoke(agent1, new object[] { aca });


            var j = 0;
            for (var i = 0; i < 500; i++)
            {
                agent2.RequestAction();
                Assert.LessOrEqual(Mathf.Abs(j * 0.1f + j * 10f - agent1.GetCumulativeReward()), 0.05f);
                Assert.LessOrEqual(Mathf.Abs(i * 0.1f - agent2.GetCumulativeReward()), 0.05f);


                academyStepMethod?.Invoke(aca, new object[] {});
                agent1.AddReward(10f);

                if ((i % 21 == 0) && (i > 0))
                {
                    j = 0;
                }
                j++;
            }
        }
    }
}<|MERGE_RESOLUTION|>--- conflicted
+++ resolved
@@ -111,16 +111,6 @@
 
     public class EditModeTestInitialization
     {
-/*
-        private Brain GenerateTestBrain()
-        {
-            return ScriptableObject.CreateInstance<TestBrain>();
-        }
-<<<<<<< HEAD
-=======
-*/
->>>>>>> 46f170b4
-
         [Test]
         public void TestAcademy()
         {
@@ -134,7 +124,7 @@
             //This will call the method even though it is private
             var academyInitializeMethod = typeof(Academy).GetMethod("InitializeEnvironment",
                 BindingFlags.Instance | BindingFlags.NonPublic);
-            academyInitializeMethod?.Invoke(aca, new object[] {});
+            academyInitializeMethod?.Invoke(aca, new object[] { });
             Assert.AreEqual(1, aca.initializeAcademyCalls);
             Assert.AreEqual(0, aca.GetEpisodeCount());
             Assert.AreEqual(0, aca.GetStepCount());
@@ -177,7 +167,7 @@
 
 
             agentEnableMethod?.Invoke(agent2, new object[] { aca });
-            academyInitializeMethod?.Invoke(aca, new object[] {});
+            academyInitializeMethod?.Invoke(aca, new object[] { });
             agentEnableMethod?.Invoke(agent1, new object[] { aca });
 
             Assert.AreEqual(false, agent1.IsDone());
@@ -203,7 +193,7 @@
             var aca = acaGo.GetComponent<TestAcademy>();
             var academyInitializeMethod = typeof(Academy).GetMethod("InitializeEnvironment",
                 BindingFlags.Instance | BindingFlags.NonPublic);
-            academyInitializeMethod?.Invoke(aca, new object[] {});
+            academyInitializeMethod?.Invoke(aca, new object[] { });
 
             var academyStepMethod = typeof(Academy).GetMethod("EnvironmentStep",
                 BindingFlags.Instance | BindingFlags.NonPublic);
@@ -223,7 +213,7 @@
                 {
                     numberReset += 1;
                 }
-                academyStepMethod?.Invoke(aca, new object[] {});
+                academyStepMethod?.Invoke(aca, new object[] { });
             }
         }
 
@@ -251,7 +241,7 @@
             agent2.agentParameters = new AgentParameters();
             brain.brainParameters = new BrainParameters();
             // agent1 will take an action at every step and request a decision every 2 steps
-            var requester = agentGO1.AddComponent<DecisionAutoRequester>();
+            var requester = agentGo1.AddComponent<DecisionAutoRequester>();
             requester.OnEnable();
             requester.DecisionPeriod = 2;
             requester.RepeatAction = true;
@@ -263,7 +253,7 @@
             agent2.GiveBrain(brain);
 
             agentEnableMethod?.Invoke(agent1, new object[] { aca });
-            academyInitializeMethod?.Invoke(aca, new object[] {});
+            academyInitializeMethod?.Invoke(aca, new object[] { });
 
             var academyStepMethod = typeof(Academy).GetMethod(
                 "EnvironmentStep", BindingFlags.Instance | BindingFlags.NonPublic);
@@ -310,7 +300,7 @@
                     requestAction += 1;
                     agent2.RequestAction();
                 }
-                academyStepMethod?.Invoke(aca, new object[] {});
+                academyStepMethod?.Invoke(aca, new object[] { });
             }
         }
     }
@@ -325,7 +315,7 @@
             var aca = acaGo.GetComponent<TestAcademy>();
             var academyInitializeMethod = typeof(Academy).GetMethod(
                 "InitializeEnvironment", BindingFlags.Instance | BindingFlags.NonPublic);
-            academyInitializeMethod?.Invoke(aca, new object[] {});
+            academyInitializeMethod?.Invoke(aca, new object[] { });
 
             var academyStepMethod = typeof(Academy).GetMethod(
                 "EnvironmentStep", BindingFlags.Instance | BindingFlags.NonPublic);
@@ -356,7 +346,7 @@
                     stepsSinceReset = 1;
                     Assert.AreEqual(true, aca.IsDone());
                 }
-                academyStepMethod?.Invoke(aca, new object[] {});
+                academyStepMethod?.Invoke(aca, new object[] { });
             }
         }
 
@@ -387,7 +377,7 @@
             agent2.agentParameters = new AgentParameters();
             brain.brainParameters = new BrainParameters();
             // agent1 will take an action at every step and request a decision every 2 steps
-            var requester = agentGO1.AddComponent<DecisionAutoRequester>();
+            var requester = agentGo1.AddComponent<DecisionAutoRequester>();
             requester.OnEnable();
             requester.DecisionPeriod = 2;
             requester.RepeatAction = true;
@@ -399,7 +389,7 @@
             agent2.GiveBrain(brain);
 
             agentEnableMethod?.Invoke(agent2, new object[] { aca });
-            academyInitializeMethod?.Invoke(aca, new object[] {});
+            academyInitializeMethod?.Invoke(aca, new object[] { });
 
             var numberAgent1Reset = 0;
             var numberAgent2Reset = 0;
@@ -478,8 +468,8 @@
                 agent2StepSinceReset += 1;
                 //Agent 1 is only initialized at step 2
                 if (i < 2)
-                {}
-                academyStepMethod?.Invoke(aca, new object[] {});
+                { }
+                academyStepMethod?.Invoke(aca, new object[] { });
             }
         }
     }
@@ -494,7 +484,7 @@
             var aca = acaGo.GetComponent<TestAcademy>();
             var academyInitializeMethod = typeof(Academy).GetMethod(
                 "InitializeEnvironment", BindingFlags.Instance | BindingFlags.NonPublic);
-            academyInitializeMethod?.Invoke(aca, new object[] {});
+            academyInitializeMethod?.Invoke(aca, new object[] { });
 
             var academyStepMethod = typeof(Academy).GetMethod(
                 "EnvironmentStep", BindingFlags.Instance | BindingFlags.NonPublic);
@@ -522,7 +512,7 @@
                     stepsSinceReset = 1;
                 }
 
-                if (academyStepMethod != null) academyStepMethod.Invoke(aca, new object[] {});
+                if (academyStepMethod != null) academyStepMethod.Invoke(aca, new object[] { });
             }
         }
 
@@ -557,7 +547,7 @@
             agent2.agentParameters = new AgentParameters();
             brain.brainParameters = new BrainParameters();
             // agent1 will take an action at every step and request a decision every 2 steps
-            var requester = agentGO1.AddComponent<DecisionAutoRequester>();
+            var requester = agentGo1.AddComponent<DecisionAutoRequester>();
             requester.OnEnable();
             requester.DecisionPeriod = 2;
             requester.RepeatAction = true;
@@ -571,7 +561,7 @@
             agent2.GiveBrain(brain);
 
             agentEnableMethod?.Invoke(agent2, new object[] { aca });
-            academyInitializeMethod?.Invoke(aca, new object[] {});
+            academyInitializeMethod?.Invoke(aca, new object[] { });
 
 
             var numberAgent1Reset = 0;
@@ -650,7 +640,7 @@
                     agent1StepSinceReset = 0;
                 }
 
-                academyStepMethod?.Invoke(aca, new object[] {});
+                academyStepMethod?.Invoke(aca, new object[] { });
             }
         }
     }
@@ -684,7 +674,7 @@
             agent2.agentParameters = new AgentParameters();
             brain.brainParameters = new BrainParameters();
             // agent1 will take an action at every step and request a decision every 2 steps
-            var requester = agentGO1.AddComponent<DecisionAutoRequester>();
+            var requester = agentGo1.AddComponent<DecisionAutoRequester>();
             requester.OnEnable();
             requester.DecisionPeriod = 1;
             requester.RepeatAction = true;
@@ -699,7 +689,7 @@
             agent2.GiveBrain(brain);
 
             agentEnableMethod?.Invoke(agent2, new object[] { aca });
-            academyInitializeMethod?.Invoke(aca, new object[] {});
+            academyInitializeMethod?.Invoke(aca, new object[] { });
             agentEnableMethod?.Invoke(agent1, new object[] { aca });
 
             var agent1ResetOnDone = 0;
@@ -735,7 +725,7 @@
                 }
 
 
-                academyStepMethod?.Invoke(aca, new object[] {});
+                academyStepMethod?.Invoke(aca, new object[] { });
             }
         }
 
@@ -766,7 +756,7 @@
             agent2.agentParameters = new AgentParameters();
             brain.brainParameters = new BrainParameters();
             // agent1 will take an action at every step and request a decision every 2 steps
-            var requester = agentGO1.AddComponent<DecisionAutoRequester>();
+            var requester = agentGo1.AddComponent<DecisionAutoRequester>();
             requester.OnEnable();
             requester.DecisionPeriod = 3;
             requester.RepeatAction = true;
@@ -777,7 +767,7 @@
             agent2.GiveBrain(brain);
 
             agentEnableMethod?.Invoke(agent2, new object[] { aca });
-            academyInitializeMethod?.Invoke(aca, new object[] {});
+            academyInitializeMethod?.Invoke(aca, new object[] { });
             agentEnableMethod?.Invoke(agent1, new object[] { aca });
 
 
@@ -789,7 +779,7 @@
                 Assert.LessOrEqual(Mathf.Abs(i * 0.1f - agent2.GetCumulativeReward()), 0.05f);
 
 
-                academyStepMethod?.Invoke(aca, new object[] {});
+                academyStepMethod?.Invoke(aca, new object[] { });
                 agent1.AddReward(10f);
 
                 if ((i % 21 == 0) && (i > 0))
