--- conflicted
+++ resolved
@@ -1,11 +1,8 @@
 using UnityEngine;
-using System.IO;
+using System.Collections.Generic;
 using System.Linq;
-<<<<<<< HEAD
 using UnityEngine.Profiling;
-=======
 using UnityEngine.Serialization;
->>>>>>> d5ea5afd
 #if UNITY_EDITOR
 using UnityEditor;
 
@@ -150,7 +147,7 @@
             string shortName = (level == 0) ? fullName : fullName.Replace (parentName + separator, "");
             string timerString = $"{indent}{shortName}\t{totalSeconds}s\t({totalCalls} calls)\t\traw={totalRawSeconds}  rawCount={rawCalls}\n";
             // TODO stringbuilder? overkill?
-            foreach (TimerNode c in children.Values) 
+            foreach (TimerNode c in children.Values)
             {
                 timerString += c.DebugGetTimerString(fullName, level + 1);
             }
@@ -412,17 +409,9 @@
         /// </summary>
         private void InitializeEnvironment()
         {
-<<<<<<< HEAD
-            //timer = new TimerStack ("MLAgents");
-
-            originalGravity = Physics.gravity;
-            originalFixedDeltaTime = Time.fixedDeltaTime;
-            originalMaximumDeltaTime = Time.maximumDeltaTime;
-=======
             m_OriginalGravity = Physics.gravity;
             m_OriginalFixedDeltaTime = Time.fixedDeltaTime;
             m_OriginalMaximumDeltaTime = Time.maximumDeltaTime;
->>>>>>> d5ea5afd
 
             InitializeAcademy();
             ICommunicator communicator;
@@ -528,7 +517,7 @@
                 customResetParameters = newResetParameters.CustomResetParameters;
             }
         }
-        
+
         /// <summary>
         /// Configures the environment settings depending on the training/inference
         /// mode and the corresponding parameters passed in the Editor.
@@ -739,17 +728,12 @@
                 AgentAct ();
             }
 
-<<<<<<< HEAD
-            stepCount += 1;
-            totalStepCount += 1;
+            m_StepCount += 1;
+            m_TotalStepCount += 1;
 
             // TODO need a better way to udpate the singleton
             TimerStack.sInstance.Update ();
-            Debug.Log (TimerStack.sInstance.DebugGetTimerString (totalStepCount));
-=======
-            m_StepCount += 1;
-            m_TotalStepCount += 1;
->>>>>>> d5ea5afd
+            Debug.Log (TimerStack.sInstance.DebugGetTimerString (m_TotalStepCount));
         }
 
         /// <summary>
