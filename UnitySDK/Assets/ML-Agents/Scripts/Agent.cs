using System.Collections.Generic;
using Google.Protobuf;
using MLAgents.CommunicatorObjects;
using UnityEngine;


namespace MLAgents
{
    /// <summary>
    /// Struct that contains all the information for an Agent, including its
    /// observations, actions and current status, that is sent to the Brain.
    /// </summary>
    public struct AgentInfo
    {
        /// <summary>
        /// Most recent agent vector (i.e. numeric) observation.
        /// </summary>
        public List<float> vectorObservation;

        /// <summary>
        /// The previous agent vector observations, stacked. The length of the
        /// history (i.e. number of vector observations to stack) is specified
        /// in the Brain parameters.
        /// </summary>
        public List<float> stackedVectorObservation;

        /// <summary>
        /// Most recent agent camera (i.e. texture) observation.
        /// </summary>
        public List<Texture2D> visualObservations;

        /// <summary>
        /// Most recent text observation.
        /// </summary>
        public string textObservation;

        /// <summary>
        /// Keeps track of the last vector action taken by the Brain.
        /// </summary>
        public float[] storedVectorActions;

        /// <summary>
        /// Keeps track of the last text action taken by the Brain.
        /// </summary>
        public string storedTextActions;

        /// <summary>
        /// For discrete control, specifies the actions that the agent cannot take. Is true if
        /// the action is masked.
        /// </summary>
        public bool[] actionMasks;

        /// <summary>
        /// Used by the Trainer to store information about the agent. This data
        /// structure is not consumed or modified by the agent directly, they are
        /// just the owners of their trainier's memory. Currently, however, the
        /// size of the memory is in the Brain properties.
        /// </summary>
        public List<float> memories;

        /// <summary>
        /// Current agent reward.
        /// </summary>
        public float reward;

        /// <summary>
        /// Whether the agent is done or not.
        /// </summary>
        public bool done;

        /// <summary>
        /// Whether the agent has reached its max step count for this episode.
        /// </summary>
        public bool maxStepReached;

        /// <summary>
        /// Unique identifier each agent receives at initialization. It is used
        /// to separate between different agents in the environment.
        /// </summary>
        public int id;

        /// <summary>
        /// User-customizable object for sending structured output from Unity to Python in response
        /// to an action in addition to a scalar reward.
        /// </summary>
        public CustomObservation customObservation;

        /// <summary>
        /// Converts a AgentInfo to a protobuffer generated AgentInfoProto
        /// </summary>
        /// <returns>The protobuf version of the AgentInfo.</returns>
        public AgentInfoProto ToProto()
        {
            var agentInfoProto = new AgentInfoProto
            {
                StackedVectorObservation = { stackedVectorObservation },
                StoredVectorActions = { storedVectorActions },
                StoredTextActions = storedTextActions,
                TextObservation = textObservation,
                Reward = reward,
                MaxStepReached = maxStepReached,
                Done = done,
                Id = id,
                CustomObservation = customObservation
            };
            if (memories != null)
            {
                agentInfoProto.Memories.Add(memories);
            }

            if (actionMasks != null)
            {
                agentInfoProto.ActionMask.AddRange(actionMasks);
            }

            foreach (var obs in visualObservations)
            {
                agentInfoProto.VisualObservations.Add(
                    ByteString.CopyFrom(obs.EncodeToPNG())
                );
            }
            return agentInfoProto;
        }

        /// <summary>
        /// Remove the visual observations from memory. Call at each timestep
        /// to avoid memory leaks.
        /// </summary>
        public void ClearVisualObs()
        {
            foreach (var obs in visualObservations)
            {
                Object.Destroy(obs);
            }
            visualObservations.Clear();
        }
    }

    /// <summary>
    /// Struct that contains the action information sent from the Brain to the
    /// Agent.
    /// </summary>
    public struct AgentAction
    {
        public float[] vectorActions;
        public string textActions;
        public List<float> memories;
        public float value;
        public CustomAction customAction;
    }

    /// <summary>
    /// Struct that contains all the Agent-specific parameters provided in the
    /// Editor. This excludes the Brain linked to the Agent since it can be
    /// modified programmatically.
    /// </summary>
    [System.Serializable]
    public class AgentParameters
    {
        /// <summary>
        /// The list of the Camera GameObjects the agent uses for visual
        /// observations.
        /// </summary>
        public List<Camera> agentCameras = new List<Camera>();

        /// <summary>
        /// The list of the RenderTextures the agent uses for visual
        /// observations.
        /// </summary>
        public List<RenderTexture> agentRenderTextures = new List<RenderTexture>();


        /// <summary>
        /// The maximum number of steps the agent takes before being done.
        /// </summary>
        /// <remarks>
        /// If set to 0, the agent can only be set to done programmatically (or
        /// when the Academy is done).
        /// If set to any positive integer, the agent will be set to done after
        /// that many steps. Note that setting the max step to a value greater
        /// than the academy max step value renders it useless.
        /// </remarks>
        public int maxStep;

        /// <summary>
        /// Determines the behaviour of the agent when done.
        /// </summary>
        /// <remarks>
        /// If true, the agent will reset when done and start a new episode.
        /// Otherwise, the agent will remain done and its behavior will be
        /// dictated by the AgentOnDone method.
        /// </remarks>
        public bool resetOnDone = true;

    }


    /// <summary>
    /// Agent Monobehavior class that is attached to a Unity GameObject, making it
    /// an Agent. An agent produces observations and takes actions in the
    /// environment. Observations are determined by the cameras attached
    /// to the agent in addition to the vector observations implemented by the
    /// user in <see cref="CollectObservations"/>. On the other hand, actions
    /// are determined by decisions produced by a linked Brain. Currently, this
    /// class is expected to be extended to implement the desired agent behavior.
    /// </summary>
    /// <remarks>
    /// Simply speaking, an agent roams through an environment and at each step
    /// of the environment extracts its current observation, sends them to its
    /// linked brain and in return receives an action from its brain. In practice,
    /// however, an agent need not send its observation at every step since very
    /// little may have changed between sucessive steps. Currently, how often an
    /// agent updates its brain with a fresh observation is determined by the
    /// Academy.
    ///
    /// At any step, an agent may be considered <see cref="m_Done"/>.
    /// This could occur due to a variety of reasons:
    ///     - The agent reached an end state within its environment.
    ///     - The agent reached the maximum # of steps (i.e. timed out).
    ///     - The academy reached the maximum # of steps (forced agent to be done).
    ///
    /// Here, an agent reaches an end state if it completes its task successfully
    /// or somehow fails along the way. In the case where an agent is done before
    /// the academy, it either resets and restarts, or just lingers until the
    /// academy is done.
    ///
    /// An important note regarding steps and episodes is due. Here, an agent step
    /// corresponds to an academy step, which also corresponds to Unity
    /// environment step (i.e. each FixedUpdate call). This is not the case for
    /// episodes. The academy controls the global episode count and each agent
    /// controls its own local episode count and can reset and start a new local
    /// episode independently (based on its own experience). Thus an academy
    /// (global) episode can be viewed as the upper-bound on an agents episode
    /// length and that within a single global episode, an agent may have completed
    /// multiple local episodes. Consequently, if an agent max step is
    /// set to a value larger than the academy max steps value, then the academy
    /// value takes precedence (since the agent max step will never be reached).
    ///
    /// Lastly, note that at any step the brain linked to the agent is allowed to
    /// change programmatically with <see cref="GiveBrain"/>.
    ///
    /// Implementation-wise, it is required that this class is extended and the
    /// virtual methods overridden. For sample implementations of agent behavior,
    /// see the Examples/ directory within this Unity project.
    /// </remarks>
    [HelpURL("https://github.com/Unity-Technologies/ml-agents/blob/master/" +
        "docs/Learning-Environment-Design-Agents.md")]
    [System.Serializable]
    public abstract class Agent : MonoBehaviour
    {
        /// <summary>
        /// The Brain attached to this agent. A brain can be attached either
        /// directly from the Editor through AgentEditor or
        /// programmatically through <see cref="GiveBrain"/>. It is OK for an agent
        /// to not have a brain, as long as no decision is requested.
        /// </summary>
        [HideInInspector] public Brain brain;

        /// <summary>
        /// Agent parameters specified within the Editor via AgentEditor.
        /// </summary>
        [HideInInspector] public AgentParameters agentParameters;

        /// Current Agent information (message sent to Brain).
        AgentInfo m_Info;

        /// Current Agent action (message sent from Brain).
        AgentAction m_Action;

        /// Represents the reward the agent accumulated during the current step.
        /// It is reset to 0 at the beginning of every step.
        /// Should be set to a positive value when the agent performs a "good"
        /// action that we wish to reinforce/reward, and set to a negative value
        /// when the agent performs a "bad" action that we wish to punish/deter.
        /// Additionally, the magnitude of the reward should not exceed 1.0
        float m_Reward;

        /// Keeps track of the cumulative reward in this episode.
        float m_CumulativeReward;

        /// Whether or not the agent requests an action.
        bool m_RequestAction;

        /// Whether or not the agent requests a decision.
        bool m_RequestDecision;

        /// Whether or not the agent has completed the episode. This may be due
        /// to either reaching a success or fail state, or reaching the maximum
        /// number of steps (i.e. timing out).
        bool m_Done;

        /// Whether or not the agent reached the maximum number of steps.
        bool m_MaxStepReached;

        /// Keeps track of the number of steps taken by the agent in this episode.
        /// Note that this value is different for each agent, and may not overlap
        /// with the step counter in the Academy, since agents reset based on
        /// their own experience.
        int m_StepCount;

        /// Flag to signify that an agent has been reset but the fact that it is
        /// done has not been communicated (required for On Demand Decisions).
        bool m_HasAlreadyReset;

        /// Flag to signify that an agent is done and should not reset until
        /// the fact that it is done has been communicated.
        bool m_Terminate;

        /// Unique identifier each agent receives at initialization. It is used
        /// to separate between different agents in the environment.
        int m_Id;

        /// Keeps track of the actions that are masked at each step.
        private ActionMasker m_ActionMasker;

        /// <summary>
        /// Demonstration recorder.
        /// </summary>
        private DemonstrationRecorder m_Recorder;

        /// Monobehavior function that is called when the attached GameObject
        /// becomes enabled or active.
        void OnEnable()
        {
            m_Id = gameObject.GetInstanceID();
            var academy = FindObjectOfType<Academy>();
            OnEnableHelper(academy);

            m_Recorder = GetComponent<DemonstrationRecorder>();
        }

        /// Helper method for the <see cref="OnEnable"/> event, created to
        /// facilitate testing.
        void OnEnableHelper(Academy academy)
        {
            m_Info = new AgentInfo();
            m_Action = new AgentAction();

            if (academy == null)
            {
                throw new UnityAgentsException(
                    "No Academy Component could be found in the scene.");
            }

            academy.AgentSetStatus += SetStatus;
            academy.AgentResetIfDone += ResetIfDone;
            academy.AgentSendState += SendInfo;
            academy.AgentAct += AgentStep;
            academy.AgentForceReset += _AgentReset;

            if (brain != null)
            {
                ResetData();
            }
            else
            {
                Debug.Log(
                    string.Format(
                        "The Agent component attached to the " +
                        "GameObject {0} was initialized without a brain.",
                        gameObject.name));
            }

            InitializeAgent();
        }

        /// Monobehavior function that is called when the attached GameObject
        /// becomes disabled or inactive.
        void OnDisable()
        {
            var academy = FindObjectOfType<Academy>();
            if (academy != null)
            {
                academy.AgentSetStatus -= SetStatus;
                academy.AgentResetIfDone -= ResetIfDone;
                academy.AgentSendState -= SendInfo;
                academy.AgentAct -= AgentStep;
                academy.AgentForceReset -= ForceReset;
            }
        }

        /// <summary>
        /// Updates the Brain for the agent. Any brain currently assigned to the
        /// agent will be replaced with the provided one.
        /// </summary>
        /// <remarks>
        /// The agent unsubscribes from its current brain (if it has one) and
        /// subscribes to the provided brain. This enables contextual brains, that
        /// is, updating the behaviour (hence brain) of the agent depending on
        /// the context of the game. For example, we may utilize one (wandering)
        /// brain when an agent is randomly exploring an open world, but switch
        /// to another (fighting) brain when it comes into contact with an enemy.
        /// </remarks>
        /// <param name="givenBrain">New brain to subscribe this agent to</param>
        public void GiveBrain(Brain givenBrain)
        {
            brain = givenBrain;
            ResetData();
        }

        /// <summary>
        /// Returns the current step counter (within the current epside).
        /// </summary>
        /// <returns>
        /// Current episode number.
        /// </returns>
        public int GetStepCount()
        {
            return m_StepCount;
        }

        /// <summary>
        /// Resets the step reward and possibly the episode reward for the agent.
        /// </summary>
        public void ResetReward()
        {
            m_Reward = 0f;
            if (m_Done)
            {
                m_CumulativeReward = 0f;
            }
        }

        /// <summary>
        /// Overrides the current step reward of the agent and updates the episode
        /// reward accordingly.
        /// </summary>
        /// <param name="reward">The new value of the reward.</param>
        public void SetReward(float reward)
        {
            m_CumulativeReward += (reward - m_Reward);
            m_Reward = reward;
        }

        /// <summary>
        /// Increments the step and episode rewards by the provided value.
        /// </summary>
        /// <param name="increment">Incremental reward value.</param>
        public void AddReward(float increment)
        {
            m_Reward += increment;
            m_CumulativeReward += increment;
        }

        /// <summary>
        /// Retrieves the step reward for the Agent.
        /// </summary>
        /// <returns>The step reward.</returns>
        public float GetReward()
        {
            return m_Reward;
        }

        /// <summary>
        /// Retrieves the episode reward for the Agent.
        /// </summary>
        /// <returns>The episode reward.</returns>
        public float GetCumulativeReward()
        {
            return m_CumulativeReward;
        }

        /// <summary>
        /// Sets the done flag to true.
        /// </summary>
        public void Done()
        {
            m_Done = true;
        }

        /// <summary>
        /// Is called when the agent must request the brain for a new decision.
        /// </summary>
        public void RequestDecision()
        {
            m_RequestDecision = true;
            RequestAction();
        }

        /// <summary>
        /// Is called then the agent must perform a new action.
        /// </summary>
        public void RequestAction()
        {
            m_RequestAction = true;
        }

        /// <summary>
        /// Indicates if the agent has reached his maximum number of steps.
        /// </summary>
        /// <returns>
        /// <c>true</c>, if max step reached was reached, <c>false</c> otherwise.
        /// </returns>
        public bool IsMaxStepReached()
        {
            return m_MaxStepReached;
        }

        /// <summary>
        /// Indicates if the agent is done
        /// </summary>
        /// <returns>
        /// <c>true</c>, if the agent is done, <c>false</c> otherwise.
        /// </returns>
        public bool IsDone()
        {
            return m_Done;
        }

        /// Helper function that resets all the data structures associated with
        /// the agent. Typically used when the agent is being initialized or reset
        /// at the end of an episode.
        void ResetData()
        {
            if (brain == null)
            {
                return;
            }

            var param = brain.brainParameters;
            m_ActionMasker = new ActionMasker(param);
            // If we haven't initialized vectorActions, initialize to 0. This should only
            // happen during the creation of the Agent. In subsequent episodes, vectorAction
            // should stay the previous action before the Done(), so that it is properly recorded.
            if (m_Action.vectorActions == null)
            {
                if (param.vectorActionSpaceType == SpaceType.Continuous)
                {
                    m_Action.vectorActions = new float[param.vectorActionSize[0]];
                    m_Info.storedVectorActions = new float[param.vectorActionSize[0]];
                }
                else
                {
                    m_Action.vectorActions = new float[param.vectorActionSize.Length];
                    m_Info.storedVectorActions = new float[param.vectorActionSize.Length];
                }
            }

            if (m_Info.textObservation == null)
                m_Info.textObservation = "";
            m_Action.textActions = "";
            m_Info.memories = new List<float>();
            m_Action.memories = new List<float>();
            m_Info.vectorObservation =
                new List<float>(param.vectorObservationSize);
            m_Info.stackedVectorObservation =
                new List<float>(param.vectorObservationSize
                    * brain.brainParameters.numStackedVectorObservations);
            m_Info.stackedVectorObservation.AddRange(
                new float[param.vectorObservationSize
                          * param.numStackedVectorObservations]);

            m_Info.visualObservations = new List<Texture2D>();
            m_Info.customObservation = null;
        }

        /// <summary>
        /// Initializes the agent, called once when the agent is enabled. Can be
        /// left empty if there is no special, unique set-up behavior for the
        /// agent.
        /// </summary>
        /// <remarks>
        /// One sample use is to store local references to other objects in the
        /// scene which would facilitate computing this agents observation.
        /// </remarks>
        public virtual void InitializeAgent()
        {
        }

        /// <summary>
        /// Sends the Agent info to the linked Brain.
        /// </summary>
        void SendInfoToBrain()
        {
            if (brain == null)
            {
                return;
            }

            m_Info.memories = m_Action.memories;
            m_Info.storedVectorActions = m_Action.vectorActions;
            m_Info.storedTextActions = m_Action.textActions;
            m_Info.vectorObservation.Clear();
            m_ActionMasker.ResetMask();
            CollectObservations();
            m_Info.actionMasks = m_ActionMasker.GetMask();

            var param = brain.brainParameters;
            if (m_Info.vectorObservation.Count != param.vectorObservationSize)
            {
                throw new UnityAgentsException(string.Format(
                    "Vector Observation size mismatch between continuous " +
                    "agent {0} and brain {1}. " +
                    "Was Expecting {2} but received {3}. ",
                    gameObject.name, brain.name,
                    brain.brainParameters.vectorObservationSize,
                    m_Info.vectorObservation.Count));
            }

            Utilities.ShiftLeft(m_Info.stackedVectorObservation, param.vectorObservationSize);
            Utilities.ReplaceRange(m_Info.stackedVectorObservation, m_Info.vectorObservation,
                m_Info.stackedVectorObservation.Count - m_Info.vectorObservation.Count);

            m_Info.visualObservations.Clear();
            var visualObservationCount = agentParameters.agentCameras.Count + agentParameters.agentRenderTextures.Count;
            if (param.cameraResolutions.Length > visualObservationCount)
            {
                throw new UnityAgentsException(string.Format(
                    "Not enough cameras/renderTextures for agent {0} : Brain {1} expecting at " +
                    "least {2} cameras/renderTextures but only {3} were present.",
                    gameObject.name, brain.name,
                    brain.brainParameters.cameraResolutions.Length,
                    visualObservationCount));
            }

            //First add all cameras
            for (var i = 0; i < agentParameters.agentCameras.Count; i++)
            {
                var obsTexture = ObservationToTexture(
                    agentParameters.agentCameras[i],
                    param.cameraResolutions[i].width,
                    param.cameraResolutions[i].height);
                m_Info.visualObservations.Add(obsTexture);
            }

            //Then add all renderTextures
            var camCount = agentParameters.agentCameras.Count;
            for (var i = 0; i < agentParameters.agentRenderTextures.Count; i++)
            {
                var obsTexture = ObservationToTexture(
                    agentParameters.agentRenderTextures[i],
                    param.cameraResolutions[camCount + i].width,
                    param.cameraResolutions[camCount + i].height);
                m_Info.visualObservations.Add(obsTexture);
            }

            m_Info.reward = m_Reward;
            m_Info.done = m_Done;
            m_Info.maxStepReached = m_MaxStepReached;
            m_Info.id = m_Id;

            brain.SendState(this, m_Info);

            if (m_Recorder != null && m_Recorder.record && Application.isEditor)
            {
                m_Recorder.WriteExperience(m_Info);
            }

            m_Info.textObservation = "";
        }

        /// <summary>
        /// Collects the (vector, visual, text) observations of the agent.
        /// The agent observation describes the current environment from the
        /// perspective of the agent.
        /// </summary>
        /// <remarks>
        /// Simply, an agents observation is any environment information that helps
        /// the Agent acheive its goal. For example, for a fighting Agent, its
        /// observation could include distances to friends or enemies, or the
        /// current level of ammunition at its disposal.
        /// Recall that an Agent may attach vector, visual or textual observations.
        /// Vector observations are added by calling the provided helper methods:
        ///     - <see cref="AddVectorObs(int)"/>
        ///     - <see cref="AddVectorObs(float)"/>
        ///     - <see cref="AddVectorObs(Vector3)"/>
        ///     - <see cref="AddVectorObs(Vector2)"/>
        ///     - <see>
        ///         <cref>AddVectorObs(float[])</cref>
        ///       </see>
        ///     - <see>
        ///         <cref>AddVectorObs(List{float})</cref>
        ///      </see>
        ///     - <see cref="AddVectorObs(Quaternion)"/>
        ///     - <see cref="AddVectorObs(bool)"/>
        ///     - <see cref="AddVectorObs(int, int)"/>
        /// Depending on your environment, any combination of these helpers can
        /// be used. They just need to be used in the exact same order each time
        /// this method is called and the resulting size of the vector observation
        /// needs to match the vectorObservationSize attribute of the linked Brain.
        /// Visual observations are implicitly added from the cameras attached to
        /// the Agent.
        /// Lastly, textual observations are added using
        /// <see cref="SetTextObs(string)"/>.
        /// </remarks>
        public virtual void CollectObservations()
        {
        }

        /// <summary>
        /// Sets an action mask for discrete control agents. When used, the agent will not be
        /// able to perform the action passed as argument at the next decision. If no branch is
        /// specified, the default branch will be 0. The actionIndex or actionIndices correspond
        /// to the action the agent will be unable to perform.
        /// </summary>
        /// <param name="actionIndices">The indices of the masked actions on branch 0</param>
        protected void SetActionMask(IEnumerable<int> actionIndices)
        {
            m_ActionMasker.SetActionMask(0, actionIndices);
        }

        /// <summary>
        /// Sets an action mask for discrete control agents. When used, the agent will not be
        /// able to perform the action passed as argument at the next decision. If no branch is
        /// specified, the default branch will be 0. The actionIndex or actionIndices correspond
        /// to the action the agent will be unable to perform.
        /// </summary>
        /// <param name="actionIndex">The index of the masked action on branch 0</param>
        protected void SetActionMask(int actionIndex)
        {
            m_ActionMasker.SetActionMask(0, new[] { actionIndex });
        }

        /// <summary>
        /// Sets an action mask for discrete control agents. When used, the agent will not be
        /// able to perform the action passed as argument at the next decision. If no branch is
        /// specified, the default branch will be 0. The actionIndex or actionIndices correspond
        /// to the action the agent will be unable to perform.
        /// </summary>
        /// <param name="branch">The branch for which the actions will be masked</param>
        /// <param name="actionIndex">The index of the masked action</param>
        protected void SetActionMask(int branch, int actionIndex)
        {
            m_ActionMasker.SetActionMask(branch, new[] { actionIndex });
        }

        /// <summary>
        /// Modifies an action mask for discrete control agents. When used, the agent will not be
        /// able to perform the action passed as argument at the next decision. If no branch is
        /// specified, the default branch will be 0. The actionIndex or actionIndices correspond
        /// to the action the agent will be unable to perform.
        /// </summary>
        /// <param name="branch">The branch for which the actions will be masked</param>
        /// <param name="actionIndices">The indices of the masked actions</param>
        protected void SetActionMask(int branch, IEnumerable<int> actionIndices)
        {
            m_ActionMasker.SetActionMask(branch, actionIndices);
        }

        /// <summary>
        /// Adds a float observation to the vector observations of the agent.
        /// Increases the size of the agents vector observation by 1.
        /// </summary>
        /// <param name="observation">Observation.</param>
        protected void AddVectorObs(float observation)
        {
            m_Info.vectorObservation.Add(observation);
        }

        /// <summary>
        /// Adds an integer observation to the vector observations of the agent.
        /// Increases the size of the agents vector observation by 1.
        /// </summary>
        /// <param name="observation">Observation.</param>
        protected void AddVectorObs(int observation)
        {
            m_Info.vectorObservation.Add(observation);
        }

        /// <summary>
        /// Adds an Vector3 observation to the vector observations of the agent.
        /// Increases the size of the agents vector observation by 3.
        /// </summary>
        /// <param name="observation">Observation.</param>
        protected void AddVectorObs(Vector3 observation)
        {
            m_Info.vectorObservation.Add(observation.x);
            m_Info.vectorObservation.Add(observation.y);
            m_Info.vectorObservation.Add(observation.z);
        }

        /// <summary>
        /// Adds an Vector2 observation to the vector observations of the agent.
        /// Increases the size of the agents vector observation by 2.
        /// </summary>
        /// <param name="observation">Observation.</param>
        protected void AddVectorObs(Vector2 observation)
        {
            m_Info.vectorObservation.Add(observation.x);
            m_Info.vectorObservation.Add(observation.y);
        }

        /// <summary>
        /// Adds a collection of float observations to the vector observations of the agent.
        /// Increases the size of the agents vector observation by size of the collection.
        /// </summary>
        /// <param name="observation">Observation.</param>
        protected void AddVectorObs(IEnumerable<float> observation)
        {
            m_Info.vectorObservation.AddRange(observation);
        }

        /// <summary>
        /// Adds a quaternion observation to the vector observations of the agent.
        /// Increases the size of the agents vector observation by 4.
        /// </summary>
        /// <param name="observation">Observation.</param>
        protected void AddVectorObs(Quaternion observation)
        {
            m_Info.vectorObservation.Add(observation.x);
            m_Info.vectorObservation.Add(observation.y);
            m_Info.vectorObservation.Add(observation.z);
            m_Info.vectorObservation.Add(observation.w);
        }

        /// <summary>
        /// Adds a boolean observation to the vector observation of the agent.
        /// Increases the size of the agent's vector observation by 1.
        /// </summary>
        /// <param name="observation"></param>
        protected void AddVectorObs(bool observation)
        {
            m_Info.vectorObservation.Add(observation ? 1f : 0f);
        }

        protected void AddVectorObs(int observation, int range)
        {
            var oneHotVector = new float[range];
            oneHotVector[observation] = 1;
            m_Info.vectorObservation.AddRange(oneHotVector);
        }

        /// <summary>
        /// Sets the text observation.
        /// </summary>
        /// <param name="textObservation">The text observation.</param>
        public void SetTextObs(string textObservation)
        {
            m_Info.textObservation = textObservation;
        }

        /// <summary>
        /// Specifies the agent behavior at every step based on the provided
        /// action.
        /// </summary>
        /// <param name="vectorAction">
        /// Vector action. Note that for discrete actions, the provided array
        /// will be of length 1.
        /// </param>
        /// <param name="textAction">Text action.</param>
        public virtual void AgentAction(float[] vectorAction, string textAction)
        {
        }

        /// <summary>
        /// Specifies the agent behavior at every step based on the provided
        /// action.
        /// </summary>
        /// <param name="vectorAction">
        /// Vector action. Note that for discrete actions, the provided array
        /// will be of length 1.
        /// </param>
        /// <param name="textAction">Text action.</param>
        /// <param name="customAction">
        /// A custom action, defined by the user as custom protobuf message. Useful if the action is hard to encode
        /// as either a flat vector or a single string.
        /// </param>
        public virtual void AgentAction(float[] vectorAction, string textAction, CustomAction customAction)
        {
            // We fall back to not using the custom action if the subclassed Agent doesn't override this method.
            AgentAction(vectorAction, textAction);
        }

        /// <summary>
        /// Specifies the agent behavior when done and
        /// <see cref="AgentParameters.resetOnDone"/> is false. This method can be
        /// used to remove the agent from the scene.
        /// </summary>
        public virtual void AgentOnDone()
        {
        }

        /// <summary>
        /// Specifies the agent behavior when being reset, which can be due to
        /// the agent or Academy being done (i.e. completion of local or global
        /// episode).
        /// </summary>
        public virtual void AgentReset()
        {
        }

        /// <summary>
        /// This method will forcefully reset the agent and will also reset the hasAlreadyReset flag.
        /// This way, even if the agent was already in the process of reseting, it will be reset again
        /// and will not send a Done flag at the next step.
        /// </summary>
        void ForceReset()
        {
            m_HasAlreadyReset = false;
            _AgentReset();
        }

        /// <summary>
        /// An internal reset method that updates internal data structures in
        /// addition to calling <see cref="AgentReset"/>.
        /// </summary>
        void _AgentReset()
        {
            ResetData();
            m_StepCount = 0;
            AgentReset();
        }

        /// <summary>
        /// Updates the vector action.
        /// </summary>
        /// <param name="vectorActions">Vector actions.</param>
        public void UpdateVectorAction(float[] vectorActions)
        {
            m_Action.vectorActions = vectorActions;
        }

        /// <summary>
        /// Updates the memories action.
        /// </summary>
        /// <param name="memories">Memories.</param>
        public void UpdateMemoriesAction(List<float> memories)
        {
            m_Action.memories = memories;
        }

        public void AppendMemoriesAction(List<float> memories)
        {
            m_Action.memories.AddRange(memories);
        }

        public List<float> GetMemoriesAction()
        {
            return m_Action.memories;
        }

        /// <summary>
        /// Updates the text action.
        /// </summary>
        /// <param name="textActions">Text actions.</param>
        public void UpdateTextAction(string textActions)
        {
            m_Action.textActions = textActions;
        }

        /// <summary>
        /// Updates the custom action.
        /// </summary>
        /// <param name="customAction">Custom action.</param>
        public void UpdateCustomAction(CustomAction customAction)
        {
            m_Action.customAction = customAction;
        }

        /// <summary>
        /// Updates the value of the agent.
        /// </summary>
        public void UpdateValueAction(float value)
        {
            m_Action.value = value;
        }

        protected float GetValueEstimate()
        {
            return m_Action.value;
        }

        /// <summary>
        /// Scales continuous action from [-1, 1] to arbitrary range.
        /// </summary>
        /// <param name="rawAction"></param>
        /// <param name="min"></param>
        /// <param name="max"></param>
        /// <returns></returns>
        protected float ScaleAction(float rawAction, float min, float max)
        {
            var middle = (min + max) / 2;
            var range = (max - min) / 2;
            return rawAction * range + middle;
        }

        /// <summary>
        /// Sets the status of the agent. Will request decisions or actions according 
        /// to the Academy's stepcount.
        /// </summary>
        /// <param name="academyStepCounter">Number of current steps in episode</param>
        void SetStatus(int academyStepCounter)
        {
<<<<<<< HEAD
            if (academyDone)
            {
                academyStepCounter = 0;
            }

            if (academyMaxStep)
            {
                m_MaxStepReached = true;
            }

            // If the Academy needs to reset, the agent should reset
            // even if it reset recently.
            if (academyDone)
            {
                Done();
                m_HasAlreadyReset = false;
            }
=======
            MakeRequests(academyStepCounter);
>>>>>>> 2a06b63b
        }

        /// Signals the agent that it must reset if its done flag is set to true.
        void ResetIfDone()
        {
            // If an agent is done, then it will also
            // request for a decision and an action
            if (IsDone())
            {
                if (agentParameters.resetOnDone)
                {
                    if (!m_HasAlreadyReset)
                    {
                        // If event based, the agent can reset as soon
                        // as it is done
                        _AgentReset();
                        m_HasAlreadyReset = true;
                    }
                }
                else
                {
                    m_Terminate = true;
                    RequestDecision();
                }
            }
        }

        /// <summary>
        /// Signals the agent that it must sent its decision to the brain.
        /// </summary>
        void SendInfo()
        {
            if (m_RequestDecision)
            {
                SendInfoToBrain();
                ResetReward();
                m_Done = false;
                m_MaxStepReached = false;
                m_RequestDecision = false;

                m_HasAlreadyReset = false;
            }
        }

        /// Used by the brain to make the agent perform a step.
        void AgentStep()
        {
            if (m_Terminate)
            {
                m_Terminate = false;
                ResetReward();
                m_Done = false;
                m_MaxStepReached = false;
                m_RequestDecision = false;
                m_RequestAction = false;

                m_HasAlreadyReset = false;
                OnDisable();
                AgentOnDone();
            }

            if ((m_RequestAction) && (brain != null))
            {
                m_RequestAction = false;
                AgentAction(m_Action.vectorActions, m_Action.textActions, m_Action.customAction);
            }

            if ((m_StepCount >= agentParameters.maxStep)
                && (agentParameters.maxStep > 0))
            {
                m_MaxStepReached = true;
                Done();
            }

            m_StepCount += 1;
        }

        /// <summary>
        /// </summary>
        /// <returns>The 2D texture.</returns>
        /// <param name="obsCamera">Camera.</param>
        /// <param name="width">Width of resulting 2D texture.</param>
        /// <param name="height">Height of resulting 2D texture.</param>
        /// <returns name="texture2D">Texture2D to render to.</returns>
        public static Texture2D ObservationToTexture(Camera obsCamera, int width, int height)
        {
            var texture2D = new Texture2D(width, height, TextureFormat.RGB24, false);
            var oldRec = obsCamera.rect;
            obsCamera.rect = new Rect(0f, 0f, 1f, 1f);
            var depth = 24;
            var format = RenderTextureFormat.Default;
            var readWrite = RenderTextureReadWrite.Default;

            var tempRt =
                RenderTexture.GetTemporary(width, height, depth, format, readWrite);

            var prevActiveRt = RenderTexture.active;
            var prevCameraRt = obsCamera.targetTexture;

            // render to offscreen texture (readonly from CPU side)
            RenderTexture.active = tempRt;
            obsCamera.targetTexture = tempRt;

            obsCamera.Render();

            texture2D.ReadPixels(new Rect(0, 0, texture2D.width, texture2D.height), 0, 0);

            obsCamera.targetTexture = prevCameraRt;
            obsCamera.rect = oldRec;
            RenderTexture.active = prevActiveRt;
            RenderTexture.ReleaseTemporary(tempRt);
            return texture2D;
        }

        /// <summary>
        /// Converts a RenderTexture and correspinding resolution to a 2D texture.
        /// </summary>
        /// <returns>The 2D texture.</returns>
        /// <param name="obsTexture">RenderTexture.</param>
        /// <param name="width">Width of resulting 2D texture.</param>
        /// <param name="height">Height of resulting 2D texture.</param>
        /// <returns name="texture2D">Texture2D to render to.</returns>
        public static Texture2D ObservationToTexture(RenderTexture obsTexture, int width, int height)
        {
            var texture2D = new Texture2D(width, height, TextureFormat.RGB24, false);

            if (width != texture2D.width || height != texture2D.height)
            {
                texture2D.Resize(width, height);
            }

            if (width != obsTexture.width || height != obsTexture.height)
            {
                throw new UnityAgentsException(string.Format(
                    "RenderTexture {0} : width/height is {1}/{2} brain is expecting {3}/{4}.",
                    obsTexture.name, obsTexture.width, obsTexture.height, width, height));
            }

            var prevActiveRt = RenderTexture.active;
            RenderTexture.active = obsTexture;

            texture2D.ReadPixels(new Rect(0, 0, texture2D.width, texture2D.height), 0, 0);
            texture2D.Apply();
            RenderTexture.active = prevActiveRt;
            return texture2D;
        }

        /// <summary>
        /// Sets the custom observation for the agent for this episode.
        /// </summary>
        /// <param name="customObservation">New value of the agent's custom observation.</param>
        public void SetCustomObservation(CustomObservation customObservation)
        {
            m_Info.customObservation = customObservation;
        }
    }
}<|MERGE_RESOLUTION|>--- conflicted
+++ resolved
@@ -342,7 +342,6 @@
                     "No Academy Component could be found in the scene.");
             }
 
-            academy.AgentSetStatus += SetStatus;
             academy.AgentResetIfDone += ResetIfDone;
             academy.AgentSendState += SendInfo;
             academy.AgentAct += AgentStep;
@@ -371,7 +370,6 @@
             var academy = FindObjectOfType<Academy>();
             if (academy != null)
             {
-                academy.AgentSetStatus -= SetStatus;
                 academy.AgentResetIfDone -= ResetIfDone;
                 academy.AgentSendState -= SendInfo;
                 academy.AgentAct -= AgentStep;
@@ -974,36 +972,6 @@
             return rawAction * range + middle;
         }
 
-        /// <summary>
-        /// Sets the status of the agent. Will request decisions or actions according 
-        /// to the Academy's stepcount.
-        /// </summary>
-        /// <param name="academyStepCounter">Number of current steps in episode</param>
-        void SetStatus(int academyStepCounter)
-        {
-<<<<<<< HEAD
-            if (academyDone)
-            {
-                academyStepCounter = 0;
-            }
-
-            if (academyMaxStep)
-            {
-                m_MaxStepReached = true;
-            }
-
-            // If the Academy needs to reset, the agent should reset
-            // even if it reset recently.
-            if (academyDone)
-            {
-                Done();
-                m_HasAlreadyReset = false;
-            }
-=======
-            MakeRequests(academyStepCounter);
->>>>>>> 2a06b63b
-        }
-
         /// Signals the agent that it must reset if its done flag is set to true.
         void ResetIfDone()
         {
