default:
    trainer: sac
    batch_size: 128
    buffer_size: 50000
    buffer_init_steps: 0
    hidden_units: 128
    init_entcoef: 1.0
    learning_rate: 3.0e-4
    max_steps: 5.0e4
    memory_size: 256
    normalize: false
    updates_per_train: 1
    train_interval: 1
    num_layers: 2
    time_horizon: 64
    sequence_length: 64
    summary_freq: 1000
    tau: 0.005
    use_recurrent: false
<<<<<<< HEAD
    reward_signals:
=======
    vis_encode_type: default
    reward_signals: 
>>>>>>> 09e66b1d
        extrinsic:
            strength: 1.0
            gamma: 0.99

BananaLearning:
    normalize: false
    batch_size: 256
    buffer_size: 500000
    max_steps: 1.0e5
    init_entcoef: 0.05
    train_interval: 1

VisualBananaLearning:
    beta: 1.0e-2
    gamma: 0.99
    num_epoch: 1
    max_steps: 5.0e5
    summary_freq: 1000

BouncerLearning:
    normalize: true
    beta: 0.0
    max_steps: 5.0e5
    num_layers: 2
    hidden_units: 64
    summary_freq: 1000

PushBlockLearning:
    max_steps: 5.0e4
    init_entcoef: 0.05
    beta: 1.0e-2
    hidden_units: 256
    summary_freq: 2000
    time_horizon: 64
    num_layers: 2

SmallWallJumpLearning:
    max_steps: 1.0e6
    beta: 5.0e-3
    hidden_units: 256
    summary_freq: 2000
    time_horizon: 128
    init_entcoef: 0.1
    num_layers: 2
    normalize: false

BigWallJumpLearning:
    max_steps: 1.0e6
    beta: 5.0e-3
    hidden_units: 256
    summary_freq: 2000
    time_horizon: 128
    num_layers: 2
    init_entcoef: 0.1
    normalize: false

StrikerLearning:
    max_steps: 5.0e5
    learning_rate: 1e-3
    beta: 1.0e-2
    hidden_units: 256
    summary_freq: 2000
    time_horizon: 128
    init_entcoef: 0.1
    num_layers: 2
    normalize: false

GoalieLearning:
    max_steps: 5.0e5
    learning_rate: 1e-3
    beta: 1.0e-2
    hidden_units: 256
    summary_freq: 2000
    time_horizon: 128
    init_entcoef: 0.1
    num_layers: 2
    normalize: false

PyramidsLearning:
    summary_freq: 2000
    curiosity_enc_size: 256
    time_horizon: 128
    batch_size: 128
    buffer_size: 2048
    hidden_units: 512
    num_layers: 2
    init_entcoef: 0.1
    max_steps: 5.0e5
    sequence_length: 16
    use_recurrent: false
    reward_signals:
        extrinsic:
            strength: 1.0
            gamma: 0.99

VisualPyramidsLearning:
    curiosity_enc_size: 256
    time_horizon: 128
    batch_size: 64
    buffer_size: 2024
    hidden_units: 256
    num_layers: 1
    beta: 1.0e-2
    max_steps: 5.0e5

3DBallLearning:
    normalize: true
    batch_size: 64
    buffer_size: 12000
    summary_freq: 1000
    time_horizon: 1000
    hidden_units: 64
    init_entcoef: 0.5
    max_steps: 5.0e5

3DBallHardLearning:
    normalize: true
    batch_size: 256
    summary_freq: 1000
    time_horizon: 1000
    max_steps: 5.0e5

TennisLearning:
    normalize: true
    max_steps: 2e5

CrawlerStaticLearning:
    normalize: true
    time_horizon: 1000
    batch_size: 256
    updates_per_train: 3
    train_interval: 3
    buffer_size: 500000
    buffer_init_steps: 2000
    max_steps: 1e6
    summary_freq: 3000
    init_entcoef: 1.0
    num_layers: 2
    hidden_units: 256

CrawlerDynamicLearning:
    normalize: true
    time_horizon: 1000
    batch_size: 256
    buffer_size: 500000
    max_steps: 1e5
    summary_freq: 3000
    train_interval: 3
    hidden_units: 512

WalkerLearning:
    normalize: true
    time_horizon: 1000
    batch_size: 256
    buffer_size: 500000
    max_steps: 2e6
    summary_freq: 3000
    num_layers: 3
    train_interval: 3
    hidden_units: 512

ReacherLearning:
    normalize: true
    time_horizon: 1000
    batch_size: 2024
    buffer_size: 20240
    max_steps: 1e6
    summary_freq: 3000
    reward_signals:
        extrinsic:
            strength: 1.0
            gamma: 0.995

HallwayLearning:
    use_recurrent: true
    sequence_length: 32
    num_layers: 2
    hidden_units: 128
    memory_size: 256
    beta: 0.0
    init_entcoef: 0.1
    max_steps: 5.0e5
    summary_freq: 1000
    time_horizon: 64
    use_recurrent: true

VisualHallwayLearning:
    use_recurrent: true
    sequence_length: 32
    num_layers: 1
    hidden_units: 128
    memory_size: 256
    beta: 1.0e-2
    gamma: 0.99
    batch_size: 64
    max_steps: 5.0e5
    summary_freq: 1000
    time_horizon: 64
    use_recurrent: true

VisualPushBlockLearning:
    use_recurrent: true
    sequence_length: 32
    num_layers: 1
    hidden_units: 128
    memory_size: 256
    beta: 1.0e-2
    gamma: 0.99
    buffer_size: 1024
    batch_size: 64
    max_steps: 5.0e5
    summary_freq: 1000
    time_horizon: 64

GridWorldLearning:
    batch_size: 128
    normalize: false
    num_layers: 1
    hidden_units: 128
    init_entcoef: 0.01
    buffer_size: 50000
    max_steps: 5.0e5
    summary_freq: 2000
    time_horizon: 5

BasicLearning:
    batch_size: 64
    normalize: false
    num_layers: 2
    init_entcoef: 0.01
    hidden_units: 20
    max_steps: 5.0e5
    summary_freq: 2000
    time_horizon: 10<|MERGE_RESOLUTION|>--- conflicted
+++ resolved
@@ -17,12 +17,8 @@
     summary_freq: 1000
     tau: 0.005
     use_recurrent: false
-<<<<<<< HEAD
+    vis_encode_type: default
     reward_signals:
-=======
-    vis_encode_type: default
-    reward_signals: 
->>>>>>> 09e66b1d
         extrinsic:
             strength: 1.0
             gamma: 0.99
