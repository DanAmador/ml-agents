default:
    trainer: sac
    batch_size: 128
    buffer_size: 50000
    buffer_init_steps: 0
    hidden_units: 128
    init_entcoef: 1.0
    learning_rate: 3.0e-4
    max_steps: 5.0e4
    memory_size: 256
    normalize: false
    updates_per_train: 1
    train_interval: 1
    num_layers: 2
    time_horizon: 64
    sequence_length: 64
    summary_freq: 1000
    tau: 0.005
    use_recurrent: false
    vis_encode_type: default
    reward_signals:
        extrinsic:
            strength: 1.0
            gamma: 0.99

BananaLearning:
    normalize: false
    batch_size: 256
    buffer_size: 500000
    max_steps: 1.0e5
    init_entcoef: 0.05
    train_interval: 1

VisualBananaLearning:
    beta: 1.0e-2
    gamma: 0.99
    num_epoch: 1
    max_steps: 5.0e5
    summary_freq: 1000

BouncerLearning:
    normalize: true
    beta: 0.0
    max_steps: 5.0e5
    num_layers: 2
    hidden_units: 64
    summary_freq: 1000

PushBlockLearning:
    max_steps: 5.0e4
    init_entcoef: 0.05
    beta: 1.0e-2
    hidden_units: 256
    summary_freq: 2000
    time_horizon: 64
    num_layers: 2

SmallWallJumpLearning:
    max_steps: 1.0e6
    beta: 5.0e-3
    hidden_units: 256
    summary_freq: 2000
    time_horizon: 128
    init_entcoef: 0.1
    num_layers: 2
    normalize: false

BigWallJumpLearning:
    max_steps: 1.0e6
    beta: 5.0e-3
    hidden_units: 256
    summary_freq: 2000
    time_horizon: 128
    num_layers: 2
    init_entcoef: 0.1
    normalize: false

StrikerLearning:
    max_steps: 5.0e5
    learning_rate: 1e-3
    beta: 1.0e-2
    hidden_units: 256
    summary_freq: 2000
    time_horizon: 128
    init_entcoef: 0.1
    num_layers: 2
    normalize: false

GoalieLearning:
    max_steps: 5.0e5
    learning_rate: 1e-3
    beta: 1.0e-2
    hidden_units: 256
    summary_freq: 2000
    time_horizon: 128
    init_entcoef: 0.1
    num_layers: 2
    normalize: false

PyramidsLearning:
    summary_freq: 2000
    curiosity_enc_size: 256
    time_horizon: 128
    batch_size: 128
    buffer_size: 2048
    hidden_units: 512
    num_layers: 2
    init_entcoef: 0.1
    max_steps: 5.0e5
    sequence_length: 16
    use_recurrent: false
    reward_signals:
        extrinsic:
            strength: 1.0
            gamma: 0.99
<<<<<<< HEAD
=======
        curiosity:
            strength: 0.02
            gamma: 0.99
            encoding_size: 256
>>>>>>> f576c886

VisualPyramidsLearning:
    curiosity_enc_size: 256
    time_horizon: 128
    batch_size: 64
    buffer_size: 2024
    hidden_units: 256
    num_layers: 1
    beta: 1.0e-2
    max_steps: 5.0e5
<<<<<<< HEAD
=======
    num_epoch: 3
    reward_signals:
        extrinsic:
            strength: 1.0
            gamma: 0.99
        curiosity:
            strength: 0.01
            gamma: 0.99
            encoding_size: 256
>>>>>>> f576c886

3DBallLearning:
    normalize: true
    batch_size: 64
    buffer_size: 12000
    summary_freq: 1000
    time_horizon: 1000
    hidden_units: 64
    init_entcoef: 0.5
    max_steps: 5.0e5

3DBallHardLearning:
    normalize: true
    batch_size: 256
    summary_freq: 1000
    time_horizon: 1000
    max_steps: 5.0e5
<<<<<<< HEAD
=======
    beta: 0.001
    reward_signals:
        extrinsic:
            strength: 1.0
            gamma: 0.995
>>>>>>> f576c886

TennisLearning:
    normalize: true
    max_steps: 2e5

CrawlerStaticLearning:
    normalize: true
    time_horizon: 1000
    batch_size: 256
    updates_per_train: 3
    train_interval: 3
    buffer_size: 500000
    buffer_init_steps: 2000
    max_steps: 1e6
    summary_freq: 3000
<<<<<<< HEAD
    init_entcoef: 1.0
    num_layers: 2
    hidden_units: 256
=======
    num_layers: 3
    hidden_units: 512
    reward_signals:
        extrinsic:
            strength: 1.0
            gamma: 0.995
>>>>>>> f576c886

CrawlerDynamicLearning:
    normalize: true
    time_horizon: 1000
    batch_size: 256
    buffer_size: 500000
    max_steps: 1e5
    summary_freq: 3000
    train_interval: 3
    hidden_units: 512
<<<<<<< HEAD
=======
    reward_signals:
        extrinsic:
            strength: 1.0
            gamma: 0.995
>>>>>>> f576c886

WalkerLearning:
    normalize: true
    time_horizon: 1000
    batch_size: 256
    buffer_size: 500000
    max_steps: 2e6
    summary_freq: 3000
    num_layers: 3
    train_interval: 3
    hidden_units: 512
<<<<<<< HEAD
=======
    reward_signals:
        extrinsic:
            strength: 1.0
            gamma: 0.995
>>>>>>> f576c886

ReacherLearning:
    normalize: true
    time_horizon: 1000
    batch_size: 2024
    buffer_size: 20240
    max_steps: 1e6
    summary_freq: 3000
    reward_signals:
        extrinsic:
            strength: 1.0
            gamma: 0.995

HallwayLearning:
    use_recurrent: true
    sequence_length: 32
    num_layers: 2
    hidden_units: 128
    memory_size: 256
    beta: 0.0
    init_entcoef: 0.1
    max_steps: 5.0e5
    summary_freq: 1000
    time_horizon: 64
    use_recurrent: true

VisualHallwayLearning:
    use_recurrent: true
    sequence_length: 32
    num_layers: 1
    hidden_units: 128
    memory_size: 256
    beta: 1.0e-2
<<<<<<< HEAD
    gamma: 0.99
=======
    num_epoch: 3
    buffer_size: 1024
>>>>>>> f576c886
    batch_size: 64
    max_steps: 5.0e5
    summary_freq: 1000
    time_horizon: 64
    use_recurrent: true

VisualPushBlockLearning:
    use_recurrent: true
    sequence_length: 32
    num_layers: 1
    hidden_units: 128
    memory_size: 256
    beta: 1.0e-2
<<<<<<< HEAD
    gamma: 0.99
=======
    num_epoch: 3
>>>>>>> f576c886
    buffer_size: 1024
    batch_size: 64
    max_steps: 5.0e5
    summary_freq: 1000
    time_horizon: 64

GridWorldLearning:
    batch_size: 128
    normalize: false
    num_layers: 1
<<<<<<< HEAD
    hidden_units: 128
    init_entcoef: 0.01
    buffer_size: 50000
=======
    hidden_units: 256
    beta: 5.0e-3
    buffer_size: 256
>>>>>>> f576c886
    max_steps: 5.0e5
    summary_freq: 2000
    time_horizon: 5
    reward_signals:
        extrinsic:
            strength: 1.0
            gamma: 0.9

BasicLearning:
    batch_size: 64
    normalize: false
    num_layers: 2
    init_entcoef: 0.01
    hidden_units: 20
<<<<<<< HEAD
    max_steps: 5.0e5
    summary_freq: 2000
    time_horizon: 10
=======
    beta: 5.0e-3
    buffer_size: 256
    max_steps: 5.0e5
    summary_freq: 2000
    time_horizon: 3
    reward_signals:
        extrinsic:
            strength: 1.0
            gamma: 0.9
>>>>>>> f576c886
<|MERGE_RESOLUTION|>--- conflicted
+++ resolved
@@ -113,13 +113,6 @@
         extrinsic:
             strength: 1.0
             gamma: 0.99
-<<<<<<< HEAD
-=======
-        curiosity:
-            strength: 0.02
-            gamma: 0.99
-            encoding_size: 256
->>>>>>> f576c886
 
 VisualPyramidsLearning:
     curiosity_enc_size: 256
@@ -130,18 +123,6 @@
     num_layers: 1
     beta: 1.0e-2
     max_steps: 5.0e5
-<<<<<<< HEAD
-=======
-    num_epoch: 3
-    reward_signals:
-        extrinsic:
-            strength: 1.0
-            gamma: 0.99
-        curiosity:
-            strength: 0.01
-            gamma: 0.99
-            encoding_size: 256
->>>>>>> f576c886
 
 3DBallLearning:
     normalize: true
@@ -159,14 +140,6 @@
     summary_freq: 1000
     time_horizon: 1000
     max_steps: 5.0e5
-<<<<<<< HEAD
-=======
-    beta: 0.001
-    reward_signals:
-        extrinsic:
-            strength: 1.0
-            gamma: 0.995
->>>>>>> f576c886
 
 TennisLearning:
     normalize: true
@@ -182,18 +155,9 @@
     buffer_init_steps: 2000
     max_steps: 1e6
     summary_freq: 3000
-<<<<<<< HEAD
     init_entcoef: 1.0
     num_layers: 2
     hidden_units: 256
-=======
-    num_layers: 3
-    hidden_units: 512
-    reward_signals:
-        extrinsic:
-            strength: 1.0
-            gamma: 0.995
->>>>>>> f576c886
 
 CrawlerDynamicLearning:
     normalize: true
@@ -204,13 +168,6 @@
     summary_freq: 3000
     train_interval: 3
     hidden_units: 512
-<<<<<<< HEAD
-=======
-    reward_signals:
-        extrinsic:
-            strength: 1.0
-            gamma: 0.995
->>>>>>> f576c886
 
 WalkerLearning:
     normalize: true
@@ -222,13 +179,6 @@
     num_layers: 3
     train_interval: 3
     hidden_units: 512
-<<<<<<< HEAD
-=======
-    reward_signals:
-        extrinsic:
-            strength: 1.0
-            gamma: 0.995
->>>>>>> f576c886
 
 ReacherLearning:
     normalize: true
@@ -262,12 +212,7 @@
     hidden_units: 128
     memory_size: 256
     beta: 1.0e-2
-<<<<<<< HEAD
     gamma: 0.99
-=======
-    num_epoch: 3
-    buffer_size: 1024
->>>>>>> f576c886
     batch_size: 64
     max_steps: 5.0e5
     summary_freq: 1000
@@ -281,11 +226,7 @@
     hidden_units: 128
     memory_size: 256
     beta: 1.0e-2
-<<<<<<< HEAD
     gamma: 0.99
-=======
-    num_epoch: 3
->>>>>>> f576c886
     buffer_size: 1024
     batch_size: 64
     max_steps: 5.0e5
@@ -296,15 +237,9 @@
     batch_size: 128
     normalize: false
     num_layers: 1
-<<<<<<< HEAD
     hidden_units: 128
     init_entcoef: 0.01
     buffer_size: 50000
-=======
-    hidden_units: 256
-    beta: 5.0e-3
-    buffer_size: 256
->>>>>>> f576c886
     max_steps: 5.0e5
     summary_freq: 2000
     time_horizon: 5
@@ -319,18 +254,6 @@
     num_layers: 2
     init_entcoef: 0.01
     hidden_units: 20
-<<<<<<< HEAD
-    max_steps: 5.0e5
-    summary_freq: 2000
-    time_horizon: 10
-=======
-    beta: 5.0e-3
-    buffer_size: 256
-    max_steps: 5.0e5
-    summary_freq: 2000
-    time_horizon: 3
-    reward_signals:
-        extrinsic:
-            strength: 1.0
-            gamma: 0.9
->>>>>>> f576c886
+    max_steps: 5.0e5
+    summary_freq: 2000
+    time_horizon: 10