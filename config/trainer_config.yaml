default:
    trainer: sac
    batch_size: 128
    buffer_size: 50000
    buffer_init_steps: 0
    hidden_units: 128
    init_entcoef: 1.0
    learning_rate: 3.0e-4
    max_steps: 5.0e4
    memory_size: 256
    normalize: false
    updates_per_train: 1
    train_interval: 1
    num_layers: 2
    time_horizon: 64
    sequence_length: 64
    summary_freq: 1000
    tau: 0.005
    use_recurrent: false
<<<<<<< HEAD
    vis_encode_type: default
    reward_signals:
=======
    vis_encode_type: simple
    reward_signals: 
>>>>>>> 42796206
        extrinsic:
            strength: 1.0
            gamma: 0.99

BananaLearning:
    normalize: false
    batch_size: 256
    buffer_size: 500000
    max_steps: 1.0e5
    init_entcoef: 0.05
    train_interval: 1

VisualBananaLearning:
    beta: 1.0e-2
    gamma: 0.99
    num_epoch: 1
    max_steps: 5.0e5
    summary_freq: 1000

BouncerLearning:
    normalize: true
    beta: 0.0
    max_steps: 5.0e5
    num_layers: 2
    hidden_units: 64
    summary_freq: 1000

PushBlockLearning:
    max_steps: 5.0e4
    init_entcoef: 0.05
    beta: 1.0e-2
    hidden_units: 256
    summary_freq: 2000
    time_horizon: 64
    num_layers: 2

SmallWallJumpLearning:
    max_steps: 1.0e6
    beta: 5.0e-3
    hidden_units: 256
    summary_freq: 2000
    time_horizon: 128
    init_entcoef: 0.1
    num_layers: 2
    normalize: false

BigWallJumpLearning:
    max_steps: 1.0e6
    beta: 5.0e-3
    hidden_units: 256
    summary_freq: 2000
    time_horizon: 128
    num_layers: 2
    init_entcoef: 0.1
    normalize: false

StrikerLearning:
    max_steps: 5.0e5
    learning_rate: 1e-3
    beta: 1.0e-2
    hidden_units: 256
    summary_freq: 2000
    time_horizon: 128
    init_entcoef: 0.1
    num_layers: 2
    normalize: false

GoalieLearning:
    max_steps: 5.0e5
    learning_rate: 1e-3
    beta: 1.0e-2
    hidden_units: 256
    summary_freq: 2000
    time_horizon: 128
    init_entcoef: 0.1
    num_layers: 2
    normalize: false

PyramidsLearning:
    summary_freq: 2000
    curiosity_enc_size: 256
    time_horizon: 128
    batch_size: 128
    buffer_size: 2048
    hidden_units: 512
    num_layers: 2
    init_entcoef: 0.1
    max_steps: 5.0e5
    sequence_length: 16
    use_recurrent: false
    reward_signals:
        extrinsic:
            strength: 1.0
            gamma: 0.99

VisualPyramidsLearning:
    curiosity_enc_size: 256
    time_horizon: 128
    batch_size: 64
    buffer_size: 2024
    hidden_units: 256
    num_layers: 1
    beta: 1.0e-2
    max_steps: 5.0e5

3DBallLearning:
    normalize: true
    batch_size: 64
    buffer_size: 12000
    summary_freq: 1000
    time_horizon: 1000
    hidden_units: 64
    init_entcoef: 0.5
    max_steps: 5.0e5

3DBallHardLearning:
    normalize: true
    batch_size: 256
    summary_freq: 1000
    time_horizon: 1000
    max_steps: 5.0e5

TennisLearning:
    normalize: true
    max_steps: 2e5

CrawlerStaticLearning:
    normalize: true
    time_horizon: 1000
    batch_size: 256
    train_interval: 300
    buffer_size: 500000
    buffer_init_steps: 2000
    max_steps: 1e6
    summary_freq: 3000
    init_entcoef: 1.0
    num_layers: 3
    hidden_units: 512

CrawlerDynamicLearning:
    normalize: true
    time_horizon: 1000
    batch_size: 256
    buffer_size: 500000
    max_steps: 1e5
    summary_freq: 3000
    train_interval: 3
    num_layers: 3
    hidden_units: 512

WalkerLearning:
    normalize: true
    time_horizon: 1000
    batch_size: 256
    buffer_size: 500000
    max_steps: 2e6
    summary_freq: 3000
    num_layers: 3
    train_interval: 3
    hidden_units: 512

ReacherLearning:
    normalize: true
    time_horizon: 1000
    batch_size: 2024
    buffer_size: 20240
    max_steps: 1e6
    summary_freq: 3000
    reward_signals:
        extrinsic:
            strength: 1.0
            gamma: 0.995

HallwayLearning:
    use_recurrent: true
    sequence_length: 32
    num_layers: 2
    hidden_units: 128
    memory_size: 256
    beta: 0.0
    init_entcoef: 0.1
    max_steps: 5.0e5
    summary_freq: 1000
    time_horizon: 64
    use_recurrent: true

VisualHallwayLearning:
    use_recurrent: true
    sequence_length: 32
    num_layers: 1
    hidden_units: 128
    memory_size: 256
    beta: 1.0e-2
    gamma: 0.99
    batch_size: 64
    max_steps: 5.0e5
    summary_freq: 1000
    time_horizon: 64
    use_recurrent: true

VisualPushBlockLearning:
    use_recurrent: true
    sequence_length: 32
    num_layers: 1
    hidden_units: 128
    memory_size: 256
    beta: 1.0e-2
    gamma: 0.99
    buffer_size: 1024
    batch_size: 64
    max_steps: 5.0e5
    summary_freq: 1000
    time_horizon: 64

GridWorldLearning:
    batch_size: 128
    normalize: false
    num_layers: 1
    hidden_units: 128
    init_entcoef: 0.01
    buffer_size: 50000
    max_steps: 5.0e5
    summary_freq: 2000
    time_horizon: 5
    reward_signals:
        extrinsic:
            strength: 1.0
            gamma: 0.9

BasicLearning:
    batch_size: 64
    normalize: false
    num_layers: 2
    init_entcoef: 0.01
    hidden_units: 20
    max_steps: 5.0e5
    summary_freq: 2000
    time_horizon: 10<|MERGE_RESOLUTION|>--- conflicted
+++ resolved
@@ -17,13 +17,8 @@
     summary_freq: 1000
     tau: 0.005
     use_recurrent: false
-<<<<<<< HEAD
-    vis_encode_type: default
-    reward_signals:
-=======
     vis_encode_type: simple
-    reward_signals: 
->>>>>>> 42796206
+    reward_signals:
         extrinsic:
             strength: 1.0
             gamma: 0.99
