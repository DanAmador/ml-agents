--- conflicted
+++ resolved
@@ -24,11 +24,7 @@
        width="350" border="0" />
 </p>
 
-<<<<<<< HEAD
-ML-Agents provides several ways to interact with demonstrations. For most situations,
-=======
 ML-Agents provides several ways to learn from demonstrations. For most situations,
->>>>>>> 34e852cc
 [GAIL](Training-RewardSignals.md#the-gail-reward-signal) is the preferred approach.
 
 * To train using GAIL (Generative Adversarial Imitaiton Learning) you can add the
