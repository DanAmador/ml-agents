--- conflicted
+++ resolved
@@ -112,10 +112,7 @@
 This should typically be decreased if training is unstable, and the curiosity loss is unstable.
 
 Default Value: `3e-4`
-<<<<<<< HEAD
-=======
-
->>>>>>> 34e852cc
+
 Typical Range: `1e-5` - `1e-3`  
 
 ### The GAIL Reward Signal
@@ -148,11 +145,7 @@
 suboptimal (e.g. from a human), so that a trained agent will focus on receiving extrinsic 
 rewards instead of exactly copying the demonstrations. Keep the strength below about 0.1 in those cases. 
 
-<<<<<<< HEAD
-Typical Range: `0.01 - `1.0`
-=======
 Typical Range: `0.01` - `1.0`
->>>>>>> 34e852cc
 
 #### Gamma
 
@@ -173,23 +166,17 @@
 demonstrated and actual behavior. Dramatically increasing this size will also negatively affect
 training times. 
 
-<<<<<<< HEAD
-=======
 Default Value: `64`
 
 Typical Range: `64` - `256`
 
->>>>>>> 34e852cc
 #### Learning Rate
 
 `learning_rate` is the learning rate used to update the discriminator. 
 This should typically be decreased if training is unstable, and the GAIL loss is unstable.
 
 Default Value: `3e-4`
-<<<<<<< HEAD
-=======
-
->>>>>>> 34e852cc
+
 Typical Range: `1e-5` - `1e-3`  
 
 #### Use Actions
@@ -201,19 +188,6 @@
 Setting to `False` is more likely to be stable, especially with imperfect demonstrations,
 but may learn slower. 
 
-<<<<<<< HEAD
-Default Value: `False`
-
-#### Max Batches
-
-`max_batches` are the maximum number of batches of [`batch_size`](Training-PPO.md)
-to use during each discriminator update. You may want to lower this if your buffer size
-is very large to avoid overfitting the discriminator on current data. 
-
-Default Value: `10`
-
-Typical Range: `10`-`20`
-=======
 Default Value: `false`
 
 #### (Optional) Samples Per Update
@@ -234,5 +208,4 @@
 However, it does increase training time. Enable this if you notice your imitation learning is
 unstable, or unable to learn the task at hand. 
 
-Default Value: `false`
->>>>>>> 34e852cc
+Default Value: `false`