--- conflicted
+++ resolved
@@ -201,24 +201,6 @@
                 mini_batch[key] = self[key][start:end]
             return mini_batch
 
-<<<<<<< HEAD
-        def sample_mini_batch(self, batch_size):
-            """
-            Creates a mini-batch from a random start and end.
-            : param batch_size: number of elements to withdraw.
-            """
-            mini_batch_lists = defaultdict(list)
-            mini_batch = Buffer.AgentBuffer()
-            idxes = [
-                random.randint(0, len(self["actions"]) - 1) for _ in range(batch_size)
-            ]
-
-            for i in idxes:
-                for key in self:
-                    mini_batch_lists[key].append(self[key][i])
-            for key in mini_batch_lists:
-                mini_batch[key] = np.array(mini_batch_lists[key])
-=======
         def sample_mini_batch(self, batch_size, sequence_length=1):
             """
             Creates a mini-batch from a random start and end.
@@ -237,7 +219,6 @@
             for i in start_idxes:
                 for key in self:
                     mini_batch[key].extend(self[key][i : i + sequence_length])
->>>>>>> 33978159
             return mini_batch
 
         def save_to_file(self, file_object):
@@ -283,17 +264,6 @@
         """
         self.update_buffer.reset_agent()
 
-<<<<<<< HEAD
-    # SAC HAC
-    def truncate_update_buffer(self, max_length):
-        """
-        Truncates the update buffer to a certain length.
-
-        The skew makes a bigger truncation each time, hopefully requiring less truncations overall.
-        VERY SLOWWWW. We compensate by cutting further than we need to, so that we're not truncating at each update.
-        """
-        current_length = len(self.update_buffer["actions"])
-=======
     def truncate_update_buffer(self, max_length, sequence_length=1):
         """
         Truncates the update buffer to a certain length.
@@ -305,7 +275,6 @@
         current_length = len(next(iter(self.update_buffer.values())))
         # make max_length an integer number of sequence_lengths
         max_length -= max_length % sequence_length
->>>>>>> 33978159
         if current_length > max_length:
             for _key in self.update_buffer.keys():
                 self.update_buffer[_key] = self.update_buffer[_key][
