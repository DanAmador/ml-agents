--- conflicted
+++ resolved
@@ -47,18 +47,8 @@
         """
         unscaled_reward = np.array(next_info.rewards)
         scaled_reward = self.strength * unscaled_reward
-<<<<<<< HEAD
         return RewardSignalResult(scaled_reward, unscaled_reward)
 
     def evaluate_batch(self, mini_batch: Dict[str, np.array]) -> RewardSignalResult:
         env_rews = np.array(mini_batch["environment_rewards"])
-        return RewardSignalResult(self.strength * env_rews, env_rews)
-
-    def update(self, update_buffer: Buffer, num_sequences: int) -> Dict[str, float]:
-        """
-        This method does nothing, as there is nothing to update.
-        """
-        return {}
-=======
-        return RewardSignalResult(scaled_reward, unscaled_reward)
->>>>>>> 34300b90
+        return RewardSignalResult(self.strength * env_rews, env_rews)