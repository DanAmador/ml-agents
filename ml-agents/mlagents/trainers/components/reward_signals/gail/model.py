--- conflicted
+++ resolved
@@ -15,11 +15,7 @@
         encoding_size: int = 64,
         use_actions: bool = False,
         use_vail: bool = False,
-<<<<<<< HEAD
-        gradient_penalty: float = 10.0,
-=======
         gradient_penalty_weight: float = 10.0,
->>>>>>> f576c886
     ):
         """
         The initializer for the GAIL reward generator.
@@ -38,11 +34,7 @@
         self.mutual_information = 0.5
         self.policy_model = policy_model
         self.encoding_size = encoding_size
-<<<<<<< HEAD
-        self.gradient_penalty = gradient_penalty
-=======
         self.gradient_penalty_weight = gradient_penalty_weight
->>>>>>> f576c886
         self.use_vail = use_vail
         self.use_actions = use_actions  # True # Not using actions
         self.make_beta()
@@ -241,17 +233,10 @@
         )
         self.intrinsic_reward = -tf.log(1.0 - self.discriminator_score + EPSILON)
 
-<<<<<<< HEAD
-    def compute_gradient_penalty(self) -> tf.Tensor:
-        """
-        Gradient penalty WGAN-GP. Adds stability esp. for off-policy.
-        Compute gradients w.r.t randomly interpolated input.
-=======
     def create_gradient_magnitude(self) -> tf.Tensor:
         """
         Gradient penalty from https://arxiv.org/pdf/1704.00028. Adds stability esp.
         for off-policy. Compute gradients w.r.t randomly interpolated input.
->>>>>>> f576c886
         """
         expert = [self.encoded_expert, self.expert_action, self.done_expert]
         policy = [
@@ -270,11 +255,7 @@
 
         grad = tf.gradients(grad_estimate, [grad_input])[0]
 
-<<<<<<< HEAD
-        # Norm, like log, can return NaN. Use our own safe_norm
-=======
         # Norm's gradient could be NaN at 0. Use our own safe_norm
->>>>>>> f576c886
         safe_norm = tf.sqrt(tf.reduce_sum(grad ** 2, axis=-1) + EPSILON)
         gradient_mag = tf.reduce_mean(tf.pow(safe_norm - 1, 2))
 
@@ -312,12 +293,8 @@
         else:
             self.loss = self.discriminator_loss
 
-<<<<<<< HEAD
-        self.loss = self.loss + self.gradient_penalty * self.compute_gradient_penalty()
-=======
         if self.gradient_penalty_weight > 0.0:
             self.loss += self.gradient_penalty_weight * self.create_gradient_magnitude()
->>>>>>> f576c886
 
         optimizer = tf.train.AdamOptimizer(learning_rate=learning_rate)
         self.update_batch = optimizer.minimize(self.loss)