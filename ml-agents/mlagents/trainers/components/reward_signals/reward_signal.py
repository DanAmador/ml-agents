--- conflicted
+++ resolved
@@ -63,7 +63,6 @@
             np.zeros(len(current_info.agents)),
         )
 
-<<<<<<< HEAD
     def evaluate_batch(self, mini_batch: Dict[str, np.array]) -> RewardSignalResult:
         """
         Evaluates the reward for the data present in the Dict mini_batch. Note the distiction between
@@ -79,15 +78,12 @@
             self.strength * np.zeros(mini_batch_len), np.zeros(mini_batch_len)
         )
 
-    def update(self, update_buffer: Buffer, num_sequences: int) -> Dict[str, float]:
-=======
     def prepare_update(
         self,
         policy_model: LearningModel,
         mini_batch: Dict[str, np.ndarray],
         num_sequences: int,
     ) -> Dict[tf.Tensor, Any]:
->>>>>>> 34300b90
         """
         If the reward signal has an internal model (e.g. GAIL or Curiosity), get the feed_dict
         needed to update the buffer..
