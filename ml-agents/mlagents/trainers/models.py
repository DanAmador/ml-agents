--- conflicted
+++ resolved
@@ -1,6 +1,6 @@
 import logging
 from enum import Enum
-from typing import Any, Callable, Dict
+from typing import Any, Callable, Dict, List
 
 import numpy as np
 import tensorflow as tf
@@ -434,20 +434,12 @@
 
     def create_observation_streams(
         self,
-<<<<<<< HEAD
-        num_streams,
-        h_size,
-        num_layers,
-        vis_encode_type="default",
-        stream_scopes=None,
-    ):
-=======
         num_streams: int,
         h_size: int,
         num_layers: int,
         vis_encode_type: EncoderType = EncoderType.SIMPLE,
+        stream_scopes: List[str] = [],
     ) -> tf.Tensor:
->>>>>>> 42796206
         """
         Creates encoding stream for observations.
         :param num_streams: Number of streams to create.
@@ -459,7 +451,6 @@
         """
         brain = self.brain
         activation_fn = self.swish
-        name_scopes = stream_scopes is not None
 
         self.visual_in = []
         for i in range(brain.number_visual_observations):
@@ -473,7 +464,7 @@
         for i in range(num_streams):
             visual_encoders = []
             hidden_state, hidden_visual = None, None
-            _scope_add = stream_scopes[i] if name_scopes else ""
+            _scope_add = stream_scopes[i] if stream_scopes else ""
             if self.vis_obs_size > 0:
                 if vis_encode_type == EncoderType.RESNET:
                     for j in range(brain.number_visual_observations):
