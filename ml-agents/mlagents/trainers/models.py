--- conflicted
+++ resolved
@@ -397,7 +397,7 @@
         :param all_logits: The concatenated unnormalized action probabilities for all branches
         :param action_masks: The mask for the logits. Must be of dimension [None x total_number_of_action]
         :param action_size: A list containing the number of possible actions for each branch
-        :return: The action output dimension [batch_size, num_branches], the concatenated normalized probs (after softmax) 
+        :return: The action output dimension [batch_size, num_branches], the concatenated normalized probs (after softmax)
         and the concatenated normalized log probs
         """
         action_idx = [0] + list(np.cumsum(action_size))
@@ -437,18 +437,14 @@
         )
 
     def create_observation_streams(
-<<<<<<< HEAD
-        self, num_streams, h_size, num_layers, stream_scopes=None
-=======
         self, num_streams, h_size, num_layers, vis_encode_type="default"
->>>>>>> 09e66b1d
     ):
         """
         Creates encoding stream for observations.
         :param num_streams: Number of streams to create.
         :param h_size: Size of hidden linear layers in stream.
         :param num_layers: Number of hidden linear layers in stream.
-        :param stream_scopes: List of strings (length == num_streams), which contains the scopes for each of the streams. None if all under the same TF scope. 
+        :param stream_scopes: List of strings (length == num_streams), which contains the scopes for each of the streams. None if all under the same TF scope.
         :return: List of encoded streams.
         """
         brain = self.brain
@@ -469,18 +465,6 @@
             hidden_state, hidden_visual = None, None
             _scope_add = stream_scopes[i] if name_scopes else ""
             if self.vis_obs_size > 0:
-<<<<<<< HEAD
-                for j in range(brain.number_visual_observations):
-                    encoded_visual = self.create_visual_observation_encoder(
-                        self.visual_in[j],
-                        h_size,
-                        activation_fn,
-                        num_layers,
-                        _scope_add + "main_graph_{}_encoder{}".format(i, j),
-                        False,
-                    )
-                    visual_encoders.append(encoded_visual)
-=======
                 vis_encode_type = EncoderType(vis_encode_type)
                 if vis_encode_type == EncoderType.RESNET:
                     for j in range(brain.number_visual_observations):
@@ -515,7 +499,6 @@
                             False,
                         )
                         visual_encoders.append(encoded_visual)
->>>>>>> 09e66b1d
                 hidden_visual = tf.concat(visual_encoders, axis=1)
             if brain.vector_observation_space_size > 0:
                 hidden_state = self.create_vector_observation_encoder(
