# # Unity ML-Agents Toolkit
# ## ML-Agent Learning (PPO)
# Contains an implementation of PPO as described in: https://arxiv.org/abs/1707.06347

import logging
from collections import defaultdict
from typing import List, Any, Dict

import numpy as np

from mlagents.envs import AllBrainInfo, BrainInfo
from mlagents.trainers.buffer import Buffer
from mlagents.trainers.ppo.policy import PPOPolicy
from mlagents.trainers.ppo.multi_gpu_policy import MultiGpuPPOPolicy, get_devices
from mlagents.trainers.trainer import UnityTrainerException
from mlagents.trainers.rl_trainer import RLTrainer
from mlagents.trainers.components.reward_signals import RewardSignalResult
from mlagents.envs.action_info import ActionInfoOutputs

logger = logging.getLogger("mlagents.trainers")


class PPOTrainer(RLTrainer):
    """The PPOTrainer is an implementation of the PPO algorithm."""

    def __init__(
        self,
        brain,
        reward_buff_cap,
        trainer_parameters,
        training,
        load,
        seed,
        run_id,
        multi_gpu,
    ):
        """
        Responsible for collecting experiences and training PPO model.
        :param trainer_parameters: The parameters for the trainer (dictionary).
        :param reward_buff_cap: Max reward history to track in the reward buffer
        :param training: Whether the trainer is set for training.
        :param load: Whether the model should be loaded.
        :param seed: The seed the model will be initialized with
        :param run_id: The identifier of the current run
        """
        super(PPOTrainer, self).__init__(
            brain, trainer_parameters, training, run_id, reward_buff_cap
        )
        self.param_keys = [
            "batch_size",
            "beta",
            "buffer_size",
            "epsilon",
            "hidden_units",
            "lambd",
            "learning_rate",
            "max_steps",
            "normalize",
            "num_epoch",
            "num_layers",
            "time_horizon",
            "sequence_length",
            "summary_freq",
            "use_recurrent",
            "summary_path",
            "memory_size",
            "model_path",
            "reward_signals",
        ]
        self.check_param_keys()

        if multi_gpu and len(get_devices()) > 1:
            self.policy = MultiGpuPPOPolicy(
                seed, brain, trainer_parameters, self.is_training, load
            )
        else:
            self.policy = PPOPolicy(
                seed, brain, trainer_parameters, self.is_training, load
            )

        for _reward_signal in self.policy.reward_signals.keys():
            self.collected_rewards[_reward_signal] = {}

<<<<<<< HEAD
        self.stats = stats

        self.training_buffer = Buffer()
        self.episode_steps = {}

    def construct_curr_info(self, next_info: BrainInfo) -> BrainInfo:
        """
        Constructs a BrainInfo which contains the most recent previous experiences for all agents
        which correspond to the agents in a provided next_info.
        :BrainInfo next_info: A t+1 BrainInfo.
        :return: curr_info: Reconstructed BrainInfo to match agents of next_info.
        """
        visual_observations: List[List[Any]] = [
            []
        ]  # TODO add types to brain.py methods
        vector_observations = []
        text_observations = []
        memories = []
        rewards = []
        local_dones = []
        max_reacheds = []
        agents = []
        prev_vector_actions = []
        prev_text_actions = []
        action_masks = []
        for agent_id in next_info.agents:
            agent_brain_info = self.training_buffer[agent_id].last_brain_info
            if agent_brain_info is None:
                agent_brain_info = next_info
            agent_index = agent_brain_info.agents.index(agent_id)
            for i in range(len(next_info.visual_observations)):
                visual_observations[i].append(
                    agent_brain_info.visual_observations[i][agent_index]
                )
            vector_observations.append(
                agent_brain_info.vector_observations[agent_index]
            )
            text_observations.append(agent_brain_info.text_observations[agent_index])
            if self.policy.use_recurrent:
                if len(agent_brain_info.memories) > 0:
                    memories.append(agent_brain_info.memories[agent_index])
                else:
                    memories.append(self.policy.make_empty_memory(1))
            rewards.append(agent_brain_info.rewards[agent_index])
            local_dones.append(agent_brain_info.local_done[agent_index])
            max_reacheds.append(agent_brain_info.max_reached[agent_index])
            agents.append(agent_brain_info.agents[agent_index])
            prev_vector_actions.append(
                agent_brain_info.previous_vector_actions[agent_index]
            )
            prev_text_actions.append(
                agent_brain_info.previous_text_actions[agent_index]
            )
            action_masks.append(agent_brain_info.action_masks[agent_index])
        if self.policy.use_recurrent:
            memories = np.vstack(memories)
        curr_info = BrainInfo(
            visual_observations,
            vector_observations,
            text_observations,
            memories,
            rewards,
            agents,
            local_dones,
            prev_vector_actions,
            prev_text_actions,
            max_reacheds,
            action_masks,
        )
        return curr_info

    def add_experiences(
        self,
        curr_all_info: AllBrainInfo,
        next_all_info: AllBrainInfo,
        take_action_outputs: ActionInfoOutputs,
    ) -> None:
        """
        Adds experiences to each agent's experience history.
        :param curr_all_info: Dictionary of all current brains and corresponding BrainInfo.
        :param next_all_info: Dictionary of all current brains and corresponding BrainInfo.
        :param take_action_outputs: The outputs of the Policy's get_action method.
        """
        self.trainer_metrics.start_experience_collection_timer()
        if take_action_outputs:
            self.stats["Policy/Entropy"].append(take_action_outputs["entropy"].mean())
            self.stats["Policy/Learning Rate"].append(
                take_action_outputs["learning_rate"]
            )
            for name, signal in self.policy.reward_signals.items():
                self.stats[signal.value_name].append(
                    np.mean(take_action_outputs["value"][name])
                )

        curr_info = curr_all_info[self.brain_name]
        next_info = next_all_info[self.brain_name]

        for agent_id in curr_info.agents:
            self.training_buffer[agent_id].last_brain_info = curr_info
            self.training_buffer[
                agent_id
            ].last_take_action_outputs = take_action_outputs

        if curr_info.agents != next_info.agents:
            curr_to_use = self.construct_curr_info(next_info)
        else:
            curr_to_use = curr_info

        tmp_rewards_dict = {}
        for name, signal in self.policy.reward_signals.items():
            tmp_rewards_dict[name] = signal.evaluate(curr_to_use, next_info)

        for agent_id in next_info.agents:
            stored_info = self.training_buffer[agent_id].last_brain_info
            stored_take_action_outputs = self.training_buffer[
                agent_id
            ].last_take_action_outputs
            if stored_info is not None:
                idx = stored_info.agents.index(agent_id)
                next_idx = next_info.agents.index(agent_id)
                if not stored_info.local_done[idx]:
                    for i, _ in enumerate(stored_info.visual_observations):
                        self.training_buffer[agent_id]["visual_obs%d" % i].append(
                            stored_info.visual_observations[i][idx]
                        )
                        self.training_buffer[agent_id]["next_visual_obs%d" % i].append(
                            next_info.visual_observations[i][next_idx]
                        )
                    if self.policy.use_vec_obs:
                        self.training_buffer[agent_id]["vector_obs"].append(
                            stored_info.vector_observations[idx]
                        )
                        self.training_buffer[agent_id]["next_vector_in"].append(
                            next_info.vector_observations[next_idx]
                        )
                    if self.policy.use_recurrent:
                        if stored_info.memories.shape[1] == 0:
                            stored_info.memories = np.zeros(
                                (len(stored_info.agents), self.policy.m_size)
                            )
                        self.training_buffer[agent_id]["memory"].append(
                            stored_info.memories[idx]
                        )
                    actions = stored_take_action_outputs["action"]
                    if self.policy.use_continuous_act:
                        actions_pre = stored_take_action_outputs["pre_action"]
                        self.training_buffer[agent_id]["actions_pre"].append(
                            actions_pre[idx]
                        )
                        epsilons = stored_take_action_outputs["random_normal_epsilon"]
                        self.training_buffer[agent_id]["random_normal_epsilon"].append(
                            epsilons[idx]
                        )
                    else:
                        self.training_buffer[agent_id]["action_mask"].append(
                            stored_info.action_masks[idx], padding_value=1
                        )
                    a_dist = stored_take_action_outputs["log_probs"]
                    # value is a dictionary from name of reward to value estimate of the value head
                    value = stored_take_action_outputs["value"]
                    self.training_buffer[agent_id]["actions"].append(actions[idx])
                    self.training_buffer[agent_id]["prev_action"].append(
                        stored_info.previous_vector_actions[idx]
                    )
                    self.training_buffer[agent_id]["masks"].append(1.0)
                    self.training_buffer[agent_id]["done"].append(
                        next_info.local_done[next_idx]
                    )

                    for name, reward_result in tmp_rewards_dict.items():
                        # 0 because we use the scaled reward to train the agent
                        self.training_buffer[agent_id][
                            "{}_rewards".format(name)
                        ].append(reward_result.scaled_reward[next_idx])
                        self.training_buffer[agent_id][
                            "{}_value_estimates".format(name)
                        ].append(value[name][idx][0])

                    self.training_buffer[agent_id]["action_probs"].append(a_dist[idx])

                    for name, rewards in self.collected_rewards.items():
                        if agent_id not in rewards:
                            rewards[agent_id] = 0
                        if name == "environment":
                            # Report the reward from the environment
                            rewards[agent_id] += np.array(next_info.rewards)[next_idx]
                        else:
                            # Report the reward signals
                            rewards[agent_id] += tmp_rewards_dict[name].scaled_reward[
                                next_idx
                            ]

                if not next_info.local_done[next_idx]:
                    if agent_id not in self.episode_steps:
                        self.episode_steps[agent_id] = 0
                    self.episode_steps[agent_id] += 1
        self.trainer_metrics.end_experience_collection_timer()

=======
>>>>>>> 33978159
    def process_experiences(
        self, current_info: AllBrainInfo, new_info: AllBrainInfo
    ) -> None:
        """
        Checks agent histories for processing condition, and processes them as necessary.
        Processing involves calculating value and advantage targets for model updating step.
        :param current_info: Dictionary of all current brains and corresponding BrainInfo.
        :param new_info: Dictionary of all next brains and corresponding BrainInfo.
        """
        info = new_info[self.brain_name]
        for l in range(len(info.agents)):
            agent_actions = self.training_buffer[info.agents[l]]["actions"]
            if (
                info.local_done[l]
                or len(agent_actions) > self.trainer_parameters["time_horizon"]
            ) and len(agent_actions) > 0:
                agent_id = info.agents[l]
                if info.max_reached[l]:
                    bootstrapping_info = self.training_buffer[agent_id].last_brain_info
                    idx = bootstrapping_info.agents.index(agent_id)
                else:
                    bootstrapping_info = info
                    idx = l
                value_next = self.policy.get_value_estimates(
                    bootstrapping_info,
                    idx,
                    info.local_done[l] and not info.max_reached[l],
                )

                tmp_advantages = []
                tmp_returns = []
                for name in self.policy.reward_signals:
                    bootstrap_value = value_next[name]

                    local_rewards = self.training_buffer[agent_id][
                        "{}_rewards".format(name)
                    ].get_batch()
                    local_value_estimates = self.training_buffer[agent_id][
                        "{}_value_estimates".format(name)
                    ].get_batch()
                    local_advantage = get_gae(
                        rewards=local_rewards,
                        value_estimates=local_value_estimates,
                        value_next=bootstrap_value,
                        gamma=self.policy.reward_signals[name].gamma,
                        lambd=self.trainer_parameters["lambd"],
                    )
                    local_return = local_advantage + local_value_estimates
                    # This is later use as target for the different value estimates
                    self.training_buffer[agent_id]["{}_returns".format(name)].set(
                        local_return
                    )
                    self.training_buffer[agent_id]["{}_advantage".format(name)].set(
                        local_advantage
                    )
                    tmp_advantages.append(local_advantage)
                    tmp_returns.append(local_return)

                global_advantages = list(np.mean(np.array(tmp_advantages), axis=0))
                global_returns = list(np.mean(np.array(tmp_returns), axis=0))
                self.training_buffer[agent_id]["advantages"].set(global_advantages)
                self.training_buffer[agent_id]["discounted_returns"].set(global_returns)

                self.training_buffer.append_update_buffer(
                    agent_id,
                    batch_size=None,
                    training_length=self.policy.sequence_length,
                )

                self.training_buffer[agent_id].reset_agent()
                if info.local_done[l]:
                    self.stats["Environment/Episode Length"].append(
                        self.episode_steps.get(agent_id, 0)
                    )
                    self.episode_steps[agent_id] = 0
                    for name, rewards in self.collected_rewards.items():
                        if name == "environment":
                            self.cumulative_returns_since_policy_update.append(
                                rewards.get(agent_id, 0)
                            )
                            self.stats["Environment/Cumulative Reward"].append(
                                rewards.get(agent_id, 0)
                            )
                            self.reward_buffer.appendleft(rewards.get(agent_id, 0))
                            rewards[agent_id] = 0
                        else:
                            self.stats[
                                self.policy.reward_signals[name].stat_name
                            ].append(rewards.get(agent_id, 0))
                            rewards[agent_id] = 0

    def add_policy_outputs(
        self, take_action_outputs: ActionInfoOutputs, agent_id: str, agent_idx: int
    ) -> None:
        """
        Takes the output of the last action and store it into the training buffer.
        """
        actions = take_action_outputs["action"]
        if self.policy.use_continuous_act:
            actions_pre = take_action_outputs["pre_action"]
            self.training_buffer[agent_id]["actions_pre"].append(actions_pre[agent_idx])
            epsilons = take_action_outputs["random_normal_epsilon"]
            self.training_buffer[agent_id]["random_normal_epsilon"].append(
                epsilons[agent_idx]
            )
        a_dist = take_action_outputs["log_probs"]
        # value is a dictionary from name of reward to value estimate of the value head
        self.training_buffer[agent_id]["actions"].append(actions[agent_idx])
        self.training_buffer[agent_id]["action_probs"].append(a_dist[agent_idx])

    def add_rewards_outputs(
        self,
        value: Dict[str, Any],
        rewards_dict: Dict[str, RewardSignalResult],
        agent_id: str,
        agent_idx: int,
        agent_next_idx: int,
    ) -> None:
        """
        Takes the value output of the last action and store it into the training buffer.
        """
        for name, reward_result in rewards_dict.items():
            # 0 because we use the scaled reward to train the agent
            self.training_buffer[agent_id]["{}_rewards".format(name)].append(
                reward_result.scaled_reward[agent_idx]
            )
            self.training_buffer[agent_id]["{}_value_estimates".format(name)].append(
                value[name][agent_next_idx][0]
            )

    def end_episode(self):
        """
        A signal that the Episode has ended. The buffer must be reset.
        Get only called when the academy resets.
        """
        self.training_buffer.reset_local_buffers()
        for agent_id in self.episode_steps:
            self.episode_steps[agent_id] = 0
        for rewards in self.collected_rewards.values():
            for agent_id in rewards:
                rewards[agent_id] = 0

    def is_ready_update(self):
        """
        Returns whether or not the trainer has enough elements to run update model
        :return: A boolean corresponding to whether or not update_model() can be run
        """
        size_of_buffer = len(self.training_buffer.update_buffer["actions"])
        return size_of_buffer > self.trainer_parameters["buffer_size"]

    def update_policy(self):
        """
        Uses demonstration_buffer to update the policy.
        The reward signal generators must be updated in this method at their own pace.
        """
        self.trainer_metrics.start_policy_update_timer(
            number_experiences=len(self.training_buffer.update_buffer["actions"]),
            mean_return=float(np.mean(self.cumulative_returns_since_policy_update)),
        )
        self.cumulative_returns_since_policy_update = []
        batch_size = self.trainer_parameters["batch_size"]
        n_sequences = max(
            int(self.trainer_parameters["batch_size"] / self.policy.sequence_length), 1
        )
        value_total, policy_total = [], []
        advantages = self.training_buffer.update_buffer["advantages"].get_batch()
        self.training_buffer.update_buffer["advantages"].set(
            (advantages - advantages.mean()) / (advantages.std() + 1e-10)
        )
        num_epoch = self.trainer_parameters["num_epoch"]
        for _ in range(num_epoch):
            self.training_buffer.update_buffer.shuffle(
                sequence_length=self.policy.sequence_length
            )
            buffer = self.training_buffer.update_buffer
            for l in range(
                0, len(self.training_buffer.update_buffer["actions"]), batch_size
            ):
                run_out = self.policy.update(
                    buffer.make_mini_batch(l, l + batch_size), n_sequences
                )
                value_total.append(run_out["value_loss"])
                policy_total.append(np.abs(run_out["policy_loss"]))
        self.stats["Losses/Value Loss"].append(np.mean(value_total))
        self.stats["Losses/Policy Loss"].append(np.mean(policy_total))
        for _, reward_signal in self.policy.reward_signals.items():
            update_stats = reward_signal.update(
                self.training_buffer.update_buffer, n_sequences
            )
            for stat, val in update_stats.items():
                self.stats[stat].append(val)
        if self.policy.bc_module:
            update_stats = self.policy.bc_module.update()
            for stat, val in update_stats.items():
                self.stats[stat].append(val)
        self.training_buffer.reset_update_buffer()
        self.trainer_metrics.end_policy_update()


def discount_rewards(r, gamma=0.99, value_next=0.0):
    """
    Computes discounted sum of future rewards for use in updating value estimate.
    :param r: List of rewards.
    :param gamma: Discount factor.
    :param value_next: T+1 value estimate for returns calculation.
    :return: discounted sum of future rewards as list.
    """
    discounted_r = np.zeros_like(r)
    running_add = value_next
    for t in reversed(range(0, r.size)):
        running_add = running_add * gamma + r[t]
        discounted_r[t] = running_add
    return discounted_r


def get_gae(rewards, value_estimates, value_next=0.0, gamma=0.99, lambd=0.95):
    """
    Computes generalized advantage estimate for use in updating policy.
    :param rewards: list of rewards for time-steps t to T.
    :param value_next: Value estimate for time-step T+1.
    :param value_estimates: list of value estimates for time-steps t to T.
    :param gamma: Discount factor.
    :param lambd: GAE weighing factor.
    :return: list of advantage estimates for time-steps t to T.
    """
    value_estimates = np.append(value_estimates, value_next)
    delta_t = rewards + gamma * value_estimates[1:] - value_estimates[:-1]
    advantage = discount_rewards(r=delta_t, gamma=gamma * lambd)
    return advantage<|MERGE_RESOLUTION|>--- conflicted
+++ resolved
@@ -81,207 +81,6 @@
         for _reward_signal in self.policy.reward_signals.keys():
             self.collected_rewards[_reward_signal] = {}
 
-<<<<<<< HEAD
-        self.stats = stats
-
-        self.training_buffer = Buffer()
-        self.episode_steps = {}
-
-    def construct_curr_info(self, next_info: BrainInfo) -> BrainInfo:
-        """
-        Constructs a BrainInfo which contains the most recent previous experiences for all agents
-        which correspond to the agents in a provided next_info.
-        :BrainInfo next_info: A t+1 BrainInfo.
-        :return: curr_info: Reconstructed BrainInfo to match agents of next_info.
-        """
-        visual_observations: List[List[Any]] = [
-            []
-        ]  # TODO add types to brain.py methods
-        vector_observations = []
-        text_observations = []
-        memories = []
-        rewards = []
-        local_dones = []
-        max_reacheds = []
-        agents = []
-        prev_vector_actions = []
-        prev_text_actions = []
-        action_masks = []
-        for agent_id in next_info.agents:
-            agent_brain_info = self.training_buffer[agent_id].last_brain_info
-            if agent_brain_info is None:
-                agent_brain_info = next_info
-            agent_index = agent_brain_info.agents.index(agent_id)
-            for i in range(len(next_info.visual_observations)):
-                visual_observations[i].append(
-                    agent_brain_info.visual_observations[i][agent_index]
-                )
-            vector_observations.append(
-                agent_brain_info.vector_observations[agent_index]
-            )
-            text_observations.append(agent_brain_info.text_observations[agent_index])
-            if self.policy.use_recurrent:
-                if len(agent_brain_info.memories) > 0:
-                    memories.append(agent_brain_info.memories[agent_index])
-                else:
-                    memories.append(self.policy.make_empty_memory(1))
-            rewards.append(agent_brain_info.rewards[agent_index])
-            local_dones.append(agent_brain_info.local_done[agent_index])
-            max_reacheds.append(agent_brain_info.max_reached[agent_index])
-            agents.append(agent_brain_info.agents[agent_index])
-            prev_vector_actions.append(
-                agent_brain_info.previous_vector_actions[agent_index]
-            )
-            prev_text_actions.append(
-                agent_brain_info.previous_text_actions[agent_index]
-            )
-            action_masks.append(agent_brain_info.action_masks[agent_index])
-        if self.policy.use_recurrent:
-            memories = np.vstack(memories)
-        curr_info = BrainInfo(
-            visual_observations,
-            vector_observations,
-            text_observations,
-            memories,
-            rewards,
-            agents,
-            local_dones,
-            prev_vector_actions,
-            prev_text_actions,
-            max_reacheds,
-            action_masks,
-        )
-        return curr_info
-
-    def add_experiences(
-        self,
-        curr_all_info: AllBrainInfo,
-        next_all_info: AllBrainInfo,
-        take_action_outputs: ActionInfoOutputs,
-    ) -> None:
-        """
-        Adds experiences to each agent's experience history.
-        :param curr_all_info: Dictionary of all current brains and corresponding BrainInfo.
-        :param next_all_info: Dictionary of all current brains and corresponding BrainInfo.
-        :param take_action_outputs: The outputs of the Policy's get_action method.
-        """
-        self.trainer_metrics.start_experience_collection_timer()
-        if take_action_outputs:
-            self.stats["Policy/Entropy"].append(take_action_outputs["entropy"].mean())
-            self.stats["Policy/Learning Rate"].append(
-                take_action_outputs["learning_rate"]
-            )
-            for name, signal in self.policy.reward_signals.items():
-                self.stats[signal.value_name].append(
-                    np.mean(take_action_outputs["value"][name])
-                )
-
-        curr_info = curr_all_info[self.brain_name]
-        next_info = next_all_info[self.brain_name]
-
-        for agent_id in curr_info.agents:
-            self.training_buffer[agent_id].last_brain_info = curr_info
-            self.training_buffer[
-                agent_id
-            ].last_take_action_outputs = take_action_outputs
-
-        if curr_info.agents != next_info.agents:
-            curr_to_use = self.construct_curr_info(next_info)
-        else:
-            curr_to_use = curr_info
-
-        tmp_rewards_dict = {}
-        for name, signal in self.policy.reward_signals.items():
-            tmp_rewards_dict[name] = signal.evaluate(curr_to_use, next_info)
-
-        for agent_id in next_info.agents:
-            stored_info = self.training_buffer[agent_id].last_brain_info
-            stored_take_action_outputs = self.training_buffer[
-                agent_id
-            ].last_take_action_outputs
-            if stored_info is not None:
-                idx = stored_info.agents.index(agent_id)
-                next_idx = next_info.agents.index(agent_id)
-                if not stored_info.local_done[idx]:
-                    for i, _ in enumerate(stored_info.visual_observations):
-                        self.training_buffer[agent_id]["visual_obs%d" % i].append(
-                            stored_info.visual_observations[i][idx]
-                        )
-                        self.training_buffer[agent_id]["next_visual_obs%d" % i].append(
-                            next_info.visual_observations[i][next_idx]
-                        )
-                    if self.policy.use_vec_obs:
-                        self.training_buffer[agent_id]["vector_obs"].append(
-                            stored_info.vector_observations[idx]
-                        )
-                        self.training_buffer[agent_id]["next_vector_in"].append(
-                            next_info.vector_observations[next_idx]
-                        )
-                    if self.policy.use_recurrent:
-                        if stored_info.memories.shape[1] == 0:
-                            stored_info.memories = np.zeros(
-                                (len(stored_info.agents), self.policy.m_size)
-                            )
-                        self.training_buffer[agent_id]["memory"].append(
-                            stored_info.memories[idx]
-                        )
-                    actions = stored_take_action_outputs["action"]
-                    if self.policy.use_continuous_act:
-                        actions_pre = stored_take_action_outputs["pre_action"]
-                        self.training_buffer[agent_id]["actions_pre"].append(
-                            actions_pre[idx]
-                        )
-                        epsilons = stored_take_action_outputs["random_normal_epsilon"]
-                        self.training_buffer[agent_id]["random_normal_epsilon"].append(
-                            epsilons[idx]
-                        )
-                    else:
-                        self.training_buffer[agent_id]["action_mask"].append(
-                            stored_info.action_masks[idx], padding_value=1
-                        )
-                    a_dist = stored_take_action_outputs["log_probs"]
-                    # value is a dictionary from name of reward to value estimate of the value head
-                    value = stored_take_action_outputs["value"]
-                    self.training_buffer[agent_id]["actions"].append(actions[idx])
-                    self.training_buffer[agent_id]["prev_action"].append(
-                        stored_info.previous_vector_actions[idx]
-                    )
-                    self.training_buffer[agent_id]["masks"].append(1.0)
-                    self.training_buffer[agent_id]["done"].append(
-                        next_info.local_done[next_idx]
-                    )
-
-                    for name, reward_result in tmp_rewards_dict.items():
-                        # 0 because we use the scaled reward to train the agent
-                        self.training_buffer[agent_id][
-                            "{}_rewards".format(name)
-                        ].append(reward_result.scaled_reward[next_idx])
-                        self.training_buffer[agent_id][
-                            "{}_value_estimates".format(name)
-                        ].append(value[name][idx][0])
-
-                    self.training_buffer[agent_id]["action_probs"].append(a_dist[idx])
-
-                    for name, rewards in self.collected_rewards.items():
-                        if agent_id not in rewards:
-                            rewards[agent_id] = 0
-                        if name == "environment":
-                            # Report the reward from the environment
-                            rewards[agent_id] += np.array(next_info.rewards)[next_idx]
-                        else:
-                            # Report the reward signals
-                            rewards[agent_id] += tmp_rewards_dict[name].scaled_reward[
-                                next_idx
-                            ]
-
-                if not next_info.local_done[next_idx]:
-                    if agent_id not in self.episode_steps:
-                        self.episode_steps[agent_id] = 0
-                    self.episode_steps[agent_id] += 1
-        self.trainer_metrics.end_experience_collection_timer()
-
-=======
->>>>>>> 33978159
     def process_experiences(
         self, current_info: AllBrainInfo, new_info: AllBrainInfo
     ) -> None:
