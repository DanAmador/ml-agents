import unittest.mock as mock
import pytest
import numpy as np

from mlagents.trainers.buffer import Buffer


def create_mock_brainparams(
    number_visual_observations=0,
    num_stacked_vector_observations=1,
    vector_action_space_type="continuous",
    vector_observation_space_size=3,
    vector_action_space_size=None,
):
    """
    Creates a mock BrainParameters object with parameters.
    """
    # Avoid using mutable object as default param
    if vector_action_space_size is None:
        vector_action_space_size = [2]
    mock_brain = mock.Mock()
    mock_brain.return_value.number_visual_observations = number_visual_observations
    mock_brain.return_value.num_stacked_vector_observations = (
        num_stacked_vector_observations
    )
    mock_brain.return_value.vector_action_space_type = vector_action_space_type
    mock_brain.return_value.vector_observation_space_size = (
        vector_observation_space_size
    )
    camrez = {"blackAndWhite": False, "height": 84, "width": 84}
    mock_brain.return_value.camera_resolutions = [camrez] * number_visual_observations
    mock_brain.return_value.vector_action_space_size = vector_action_space_size
    mock_brain.return_value.brain_name = "MockBrain"
    return mock_brain()


def create_mock_braininfo(
    num_agents=1,
    num_vector_observations=0,
    num_vis_observations=0,
    num_vector_acts=2,
    discrete=False,
    num_discrete_branches=1,
):
    """
    Creates a mock BrainInfo with observations. Imitates constant
    vector/visual observations, rewards, dones, and agents.

    :int num_agents: Number of "agents" to imitate in your BrainInfo values.
    :int num_vector_observations: Number of "observations" in your observation space
    :int num_vis_observations: Number of "observations" in your observation space
    :int num_vector_acts: Number of actions in your action space
    :bool discrete: Whether or not action space is discrete
    """
    mock_braininfo = mock.Mock()

    mock_braininfo.return_value.visual_observations = num_vis_observations * [
        np.ones((num_agents, 84, 84, 3))
    ]
    mock_braininfo.return_value.vector_observations = np.array(
        num_agents * [num_vector_observations * [1]]
    )
    if discrete:
        mock_braininfo.return_value.previous_vector_actions = np.array(
            num_agents * [num_discrete_branches * [0.5]]
        )
        mock_braininfo.return_value.action_masks = np.array(
            num_agents * [num_vector_acts * [1.0]]
        )
    else:
        mock_braininfo.return_value.previous_vector_actions = np.array(
            num_agents * [num_vector_acts * [0.5]]
        )
    mock_braininfo.return_value.memories = np.ones((num_agents, 8))
    mock_braininfo.return_value.rewards = num_agents * [1.0]
    mock_braininfo.return_value.local_done = num_agents * [False]
    mock_braininfo.return_value.text_observations = num_agents * [""]
    mock_braininfo.return_value.previous_text_actions = num_agents * [""]
    mock_braininfo.return_value.max_reached = num_agents * [100]
    mock_braininfo.return_value.action_masks = num_agents * [num_vector_acts * [1.0]]
    mock_braininfo.return_value.agents = range(0, num_agents)
    return mock_braininfo()


def setup_mock_unityenvironment(mock_env, mock_brain, mock_braininfo):
    """
    Takes a mock UnityEnvironment and adds the appropriate properties, defined by the mock
    BrainParameters and BrainInfo.

    :Mock mock_env: A mock UnityEnvironment, usually empty.
    :Mock mock_brain: A mock Brain object that specifies the params of this environment.
    :Mock mock_braininfo: A mock BrainInfo object that will be returned at each step and reset.
    """
    mock_env.return_value.academy_name = "MockAcademy"
    mock_env.return_value.brains = {"MockBrain": mock_brain}
    mock_env.return_value.external_brain_names = ["MockBrain"]
    mock_env.return_value.brain_names = ["MockBrain"]
    mock_env.return_value.reset.return_value = {"MockBrain": mock_braininfo}
    mock_env.return_value.step.return_value = {"MockBrain": mock_braininfo}


def simulate_rollout(env, policy, buffer_init_samples):
    brain_info_list = []
    for i in range(buffer_init_samples):
        brain_info_list.append(env.step()[env.brain_names[0]])
    buffer = create_buffer(brain_info_list, policy.brain, policy.sequence_length)
    return buffer


def create_buffer(brain_infos, brain_params, sequence_length, memory_size=8):
    buffer = Buffer()
    # Make a buffer
    for idx, experience in enumerate(brain_infos):
        if idx > len(brain_infos) - 2:
            break
        current_brain_info = brain_infos[idx]
        next_brain_info = brain_infos[idx + 1]
        buffer[0].last_brain_info = current_brain_info
        buffer[0]["done"].append(next_brain_info.local_done[0])
        buffer[0]["rewards"].append(next_brain_info.rewards[0])
        for i in range(brain_params.number_visual_observations):
            buffer[0]["visual_obs%d" % i].append(
                current_brain_info.visual_observations[i][0]
            )
            buffer[0]["next_visual_obs%d" % i].append(
                current_brain_info.visual_observations[i][0]
            )
        if brain_params.vector_observation_space_size > 0:
            buffer[0]["vector_obs"].append(current_brain_info.vector_observations[0])
            buffer[0]["next_vector_in"].append(
                current_brain_info.vector_observations[0]
            )
        buffer[0]["actions"].append(next_brain_info.previous_vector_actions[0])
        buffer[0]["prev_action"].append(current_brain_info.previous_vector_actions[0])
        buffer[0]["masks"].append(1.0)
        buffer[0]["advantages"].append(1.0)
        if brain_params.vector_action_space_type == "discrete":
            buffer[0]["action_probs"].append(
                np.ones(sum(brain_params.vector_action_space_size))
            )
        else:
            buffer[0]["action_probs"].append(np.ones(buffer[0]["actions"][0].shape))
        buffer[0]["actions_pre"].append(np.ones(buffer[0]["actions"][0].shape))
        buffer[0]["random_normal_epsilon"].append(
            np.ones(buffer[0]["actions"][0].shape)
        )
        buffer[0]["action_mask"].append(
            np.ones(np.sum(brain_params.vector_action_space_size))
        )
        buffer[0]["memory"].append(np.ones(memory_size))

    buffer.append_update_buffer(0, batch_size=None, training_length=sequence_length)
    return buffer


<<<<<<< HEAD
def setup_mock_env_and_brains(
    mock_env,
    use_discrete,
    use_visual,
    num_agents=12,
    discrete_action_space=[3, 3, 3, 2],
    vector_action_space=[2],
    vector_obs_space=8,
):
    if not use_visual:
        mock_brain = create_mock_brainparams(
            vector_action_space_type="discrete" if use_discrete else "continuous",
            vector_action_space_size=discrete_action_space
            if use_discrete
            else vector_action_space,
            vector_observation_space_size=vector_obs_space,
        )
        mock_braininfo = create_mock_braininfo(
            num_agents=num_agents,
            num_vector_observations=vector_obs_space,
            num_vector_acts=sum(
                discrete_action_space if use_discrete else vector_action_space
            ),
            discrete=use_discrete,
            num_discrete_branches=len(discrete_action_space),
        )
    else:
        mock_brain = create_mock_brainparams(
            vector_action_space_type="discrete" if use_discrete else "continuous",
            vector_action_space_size=discrete_action_space
            if use_discrete
            else vector_action_space,
            vector_observation_space_size=0,
            number_visual_observations=1,
        )
        mock_braininfo = create_mock_braininfo(
            num_agents=num_agents,
            num_vis_observations=1,
            num_vector_acts=sum(
                discrete_action_space if use_discrete else vector_action_space
            ),
            discrete=use_discrete,
            num_discrete_branches=len(discrete_action_space),
        )
    setup_mock_unityenvironment(mock_env, mock_brain, mock_braininfo)
    env = mock_env()
    return env, mock_brain, mock_braininfo
=======
def create_mock_3dball_brain():
    mock_brain = create_mock_brainparams(
        vector_action_space_type="continuous",
        vector_action_space_size=[2],
        vector_observation_space_size=8,
    )
    mock_brain.brain_name = "Ball3DBrain"
    return mock_brain


def create_mock_banana_brain():
    mock_brain = create_mock_brainparams(
        number_visual_observations=1,
        vector_action_space_type="discrete",
        vector_action_space_size=[3, 3, 3, 2],
        vector_observation_space_size=0,
    )
    return mock_brain
>>>>>>> 34300b90
<|MERGE_RESOLUTION|>--- conflicted
+++ resolved
@@ -153,7 +153,6 @@
     return buffer
 
 
-<<<<<<< HEAD
 def setup_mock_env_and_brains(
     mock_env,
     use_discrete,
@@ -201,7 +200,8 @@
     setup_mock_unityenvironment(mock_env, mock_brain, mock_braininfo)
     env = mock_env()
     return env, mock_brain, mock_braininfo
-=======
+
+
 def create_mock_3dball_brain():
     mock_brain = create_mock_brainparams(
         vector_action_space_type="continuous",
@@ -219,5 +219,4 @@
         vector_action_space_size=[3, 3, 3, 2],
         vector_observation_space_size=0,
     )
-    return mock_brain
->>>>>>> 34300b90
+    return mock_brain