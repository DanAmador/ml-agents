# # Unity ML-Agents Toolkit
import logging
<<<<<<< HEAD
from typing import Dict, List, Deque
=======
from typing import Dict, List, Deque, Any
>>>>>>> 33978159
import os
import tensorflow as tf
import numpy as np
from collections import deque, defaultdict

from mlagents.envs import UnityException, AllBrainInfo, ActionInfoOutputs, BrainInfo
from mlagents.envs.timers import set_gauge
from mlagents.trainers import TrainerMetrics
<<<<<<< HEAD
=======
from mlagents.trainers.buffer import Buffer
>>>>>>> 33978159
from mlagents.trainers.tf_policy import Policy
from mlagents.envs import BrainParameters

LOGGER = logging.getLogger("mlagents.trainers")


class UnityTrainerException(UnityException):
    """
    Related to errors with the Trainer.
    """

    pass


class Trainer(object):
    """This class is the base class for the mlagents.envs.trainers"""

    def __init__(
        self,
        brain: BrainParameters,
        trainer_parameters: dict,
        training: bool,
        run_id: int,
        reward_buff_cap: int = 1,
    ):
        """
        Responsible for collecting experiences and training a neural network model.
        :BrainParameters brain: Brain to be trained.
        :dict trainer_parameters: The parameters for the trainer (dictionary).
        :bool training: Whether the trainer is set for training.
        :int run_id: The identifier of the current run
        :int reward_buff_cap:
        """
        self.param_keys: List[str] = []
        self.brain_name = brain.brain_name
        self.run_id = run_id
        self.trainer_parameters = trainer_parameters
        self.summary_path = trainer_parameters["summary_path"]
        if not os.path.exists(self.summary_path):
            os.makedirs(self.summary_path)
        self.cumulative_returns_since_policy_update: List[float] = []
        self.is_training = training
<<<<<<< HEAD
        self.stats: Dict[str, List] = {}
=======
        self.stats: Dict[str, List] = defaultdict(list)
>>>>>>> 33978159
        self.trainer_metrics = TrainerMetrics(
            path=self.summary_path + ".csv", brain_name=self.brain_name
        )
        self.summary_writer = tf.summary.FileWriter(self.summary_path)
        self._reward_buffer: Deque[float] = deque(maxlen=reward_buff_cap)
        self.policy: Policy = None

    def check_param_keys(self):
        for k in self.param_keys:
            if k not in self.trainer_parameters:
                raise UnityTrainerException(
                    "The hyper-parameter {0} could not be found for the {1} trainer of "
                    "brain {2}.".format(k, self.__class__, self.brain_name)
                )

    def dict_to_str(self, param_dict: Dict[str, Any], num_tabs: int) -> str:
        """
        Takes a parameter dictionary and converts it to a human-readable string.
        Recurses if there are multiple levels of dict. Used to print out hyperaparameters.
        param: param_dict: A Dictionary of key, value parameters.
        return: A string version of this dictionary.
        """
        if not isinstance(param_dict, dict):
            return str(param_dict)
        else:
            append_newline = "\n" if num_tabs > 0 else ""
            return append_newline + "\n".join(
                [
                    "\t"
                    + "  " * num_tabs
                    + "{0}:\t{1}".format(
                        x, self.dict_to_str(param_dict[x], num_tabs + 1)
                    )
                    for x in param_dict
                ]
            )

<<<<<<< HEAD
    def __str__(self):
=======
    def __str__(self) -> str:
>>>>>>> 33978159
        return """Hyperparameters for the {0} of brain {1}: \n{2}""".format(
            self.__class__.__name__,
            self.brain_name,
            self.dict_to_str(self.trainer_parameters, 0),
        )

    @property
<<<<<<< HEAD
    def parameters(self):
=======
    def parameters(self) -> Dict[str, Any]:
>>>>>>> 33978159
        """
        Returns the trainer parameters of the trainer.
        """
        return self.trainer_parameters

    @property
    def get_max_steps(self) -> float:
        """
        Returns the maximum number of steps. Is used to know when the trainer should be stopped.
        :return: The maximum number of steps of the trainer
        """
        return float(self.trainer_parameters["max_steps"])

    @property
    def get_step(self) -> int:
        """
        Returns the number of steps the trainer has performed
        :return: the step count of the trainer
        """
        return self.step

    @property
    def reward_buffer(self) -> Deque[float]:
        """
        Returns the reward buffer. The reward buffer contains the cumulative
        rewards of the most recent episodes completed by agents using this
        trainer.
        :return: the reward buffer.
        """
        return self._reward_buffer

    def increment_step(self, n_steps: int) -> None:
        """
        Increment the step count of the trainer
<<<<<<< HEAD

        :param n_steps: number of steps to increment the step count by
        """
        self.step = self.policy.increment_step(n_steps)

    @property
    def graph_scope(self):
        """
        Returns the graph scope of the trainer.
        """
        raise UnityTrainerException("The graph_scope property was not implemented.")
=======
>>>>>>> 33978159

        :param n_steps: number of steps to increment the step count by
        """
        self.step = self.policy.increment_step(n_steps)

    def save_model(self) -> None:
        """
        Saves the model
        """
        self.policy.save_model(self.get_step)

    def export_model(self) -> None:
        """
        Exports the model
        """
        self.policy.export_model()

    def write_training_metrics(self) -> None:
        """
        Write training metrics to a CSV  file
        :return:
        """
        self.trainer_metrics.write_training_metrics()

    def write_summary(
        self, global_step: int, delta_train_start: float, lesson_num: int = 0
    ) -> None:
        """
        Saves training statistics to Tensorboard.
        :param delta_train_start:  Time elapsed since training started.
        :param lesson_num: Current lesson number in curriculum.
        :param global_step: The number of steps the simulation has been going for
        """
        if (
            global_step % self.trainer_parameters["summary_freq"] == 0
            and global_step != 0
        ):
            is_training = (
                "Training."
                if self.is_training and self.get_step <= self.get_max_steps
                else "Not Training."
            )
            step = min(self.get_step, self.get_max_steps)
            if len(self.stats["Environment/Cumulative Reward"]) > 0:
                mean_reward = np.mean(self.stats["Environment/Cumulative Reward"])
                LOGGER.info(
                    " {}: {}: Step: {}. "
                    "Time Elapsed: {:0.3f} s "
                    "Mean "
                    "Reward: {:0.3f}"
                    ". Std of Reward: {:0.3f}. {}".format(
                        self.run_id,
                        self.brain_name,
                        step,
                        delta_train_start,
                        mean_reward,
                        np.std(self.stats["Environment/Cumulative Reward"]),
                        is_training,
                    )
                )
                set_gauge(f"{self.brain_name}.mean_reward", mean_reward)
            else:
                LOGGER.info(
                    " {}: {}: Step: {}. No episode was completed since last summary. {}".format(
                        self.run_id, self.brain_name, step, is_training
                    )
                )
            summary = tf.Summary()
            for key in self.stats:
                if len(self.stats[key]) > 0:
                    stat_mean = float(np.mean(self.stats[key]))
                    summary.value.add(tag="{}".format(key), simple_value=stat_mean)
                    self.stats[key] = []
            summary.value.add(tag="Environment/Lesson", simple_value=lesson_num)
            self.summary_writer.add_summary(summary, step)
            self.summary_writer.flush()

    def write_tensorboard_text(self, key: str, input_dict: Dict[str, Any]) -> None:
        """
        Saves text to Tensorboard.
        Note: Only works on tensorflow r1.2 or above.
        :param key: The name of the text.
        :param input_dict: A dictionary that will be displayed in a table on Tensorboard.
        """
        try:
            with tf.Session() as sess:
                s_op = tf.summary.text(
                    key,
                    tf.convert_to_tensor(
                        ([[str(x), str(input_dict[x])] for x in input_dict])
                    ),
                )
                s = sess.run(s_op)
                self.summary_writer.add_summary(s, self.get_step)
        except Exception:
            LOGGER.info(
                "Cannot write text summary for Tensorboard. Tensorflow version must be r1.2 or above."
            )
            pass

    def add_experiences(
        self,
        curr_all_info: AllBrainInfo,
        next_all_info: AllBrainInfo,
        take_action_outputs: ActionInfoOutputs,
    ) -> None:
        """
        Adds experiences to each agent's experience history.
        :param curr_all_info: Dictionary of all current brains and corresponding BrainInfo.
        :param next_all_info: Dictionary of all current brains and corresponding BrainInfo.
        :param take_action_outputs: The outputs of the Policy's get_action method.
        """
        raise UnityTrainerException(
            "The process_experiences method was not implemented."
        )

    def process_experiences(
        self, current_info: AllBrainInfo, next_info: AllBrainInfo
    ) -> None:
        """
        Checks agent histories for processing condition, and processes them as necessary.
        Processing involves calculating value and advantage targets for model updating step.
        :param current_info: Dictionary of all current-step brains and corresponding BrainInfo.
        :param next_info: Dictionary of all next-step brains and corresponding BrainInfo.
        """
        raise UnityTrainerException(
            "The process_experiences method was not implemented."
        )

    def end_episode(self):
        """
        A signal that the Episode has ended. The buffer must be reset.
        Get only called when the academy resets.
        """
        raise UnityTrainerException("The end_episode method was not implemented.")

    def is_ready_update(self):
        """
        Returns whether or not the trainer has enough elements to run update model
        :return: A boolean corresponding to wether or not update_model() can be run
        """
        raise UnityTrainerException("The is_ready_update method was not implemented.")

    def update_policy(self):
        """
        Uses demonstration_buffer to update model.
        """
        raise UnityTrainerException("The update_model method was not implemented.")<|MERGE_RESOLUTION|>--- conflicted
+++ resolved
@@ -1,10 +1,6 @@
 # # Unity ML-Agents Toolkit
 import logging
-<<<<<<< HEAD
-from typing import Dict, List, Deque
-=======
 from typing import Dict, List, Deque, Any
->>>>>>> 33978159
 import os
 import tensorflow as tf
 import numpy as np
@@ -13,10 +9,7 @@
 from mlagents.envs import UnityException, AllBrainInfo, ActionInfoOutputs, BrainInfo
 from mlagents.envs.timers import set_gauge
 from mlagents.trainers import TrainerMetrics
-<<<<<<< HEAD
-=======
 from mlagents.trainers.buffer import Buffer
->>>>>>> 33978159
 from mlagents.trainers.tf_policy import Policy
 from mlagents.envs import BrainParameters
 
@@ -59,11 +52,7 @@
             os.makedirs(self.summary_path)
         self.cumulative_returns_since_policy_update: List[float] = []
         self.is_training = training
-<<<<<<< HEAD
-        self.stats: Dict[str, List] = {}
-=======
         self.stats: Dict[str, List] = defaultdict(list)
->>>>>>> 33978159
         self.trainer_metrics = TrainerMetrics(
             path=self.summary_path + ".csv", brain_name=self.brain_name
         )
@@ -101,11 +90,7 @@
                 ]
             )
 
-<<<<<<< HEAD
-    def __str__(self):
-=======
     def __str__(self) -> str:
->>>>>>> 33978159
         return """Hyperparameters for the {0} of brain {1}: \n{2}""".format(
             self.__class__.__name__,
             self.brain_name,
@@ -113,11 +98,7 @@
         )
 
     @property
-<<<<<<< HEAD
-    def parameters(self):
-=======
     def parameters(self) -> Dict[str, Any]:
->>>>>>> 33978159
         """
         Returns the trainer parameters of the trainer.
         """
@@ -152,20 +133,6 @@
     def increment_step(self, n_steps: int) -> None:
         """
         Increment the step count of the trainer
-<<<<<<< HEAD
-
-        :param n_steps: number of steps to increment the step count by
-        """
-        self.step = self.policy.increment_step(n_steps)
-
-    @property
-    def graph_scope(self):
-        """
-        Returns the graph scope of the trainer.
-        """
-        raise UnityTrainerException("The graph_scope property was not implemented.")
-=======
->>>>>>> 33978159
 
         :param n_steps: number of steps to increment the step count by
         """
